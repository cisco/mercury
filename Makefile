--- conflicted
+++ resolved
@@ -20,13 +20,9 @@
 	cd src && $(MAKE) test
 
 .PHONY: doc
-<<<<<<< HEAD
-doc:
-=======
 doc: doc/mercury.pdf
 
 doc/mercury.pdf:
->>>>>>> 7d3d4297
 	doxygen
 	cd doc/latex; make; mv refman.pdf ../mercury.pdf
 
