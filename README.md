# Mercury: network metadata capture and analysis
<img align="right" src="./mercury.png" width="200">

This package contains two programs for fingerprinting network traffic and capturing and analyzing packet metadata: **mercury**, a Linux application that leverages the modern Linux kernel's high-performance networking capabilities (AF_PACKET and TPACKETv3), which is described below, and [**pmercury**](python/README.md), a portable python application.  There is also a [User's Guide](https://github.com/cisco/mercury/wiki/Using-Mercury).  While mercury is used in some production applications, please consider this software as a 'beta'.  The [CHANGELOG](doc/CHANGELOG.md) itemizes changes across different versions.


## Overview

Mercury reads network packets, identifies metadata of interest, and writes out the metadata in JSON format.  Alternatively, mercury can write out the packets that contain the metadata in the PCAP file format.  Mercury can scale up to high data rates (40Gbps on server-class hardware); it uses zero-copy ring buffers to acquire packets, and packets are processed by independent worker threads.  The amount of memory consumed by the ring buffers, and the number of worker threads, are configurable; this makes it easy to scale up (but be wary of using too much memory).

Mercury produces fingerprint strings for TLS, DTLS, SSH, HTTP, TCP, and other protocols; these fingerprints are formed by carefully selecting and normalizing metadata extracted from packets (as documented [here](doc/npf.md)).  Fingerprint strings are reported in the "fingerprint" object in the JSON output.  Optionally, mercury can perform process identification based on those fingerprints and the destination context; these results are reported in the "analysis" object.

# Contents

* [Building and installing mercury](#building-and-installing-mercury)
   * [Installation](#installation)
   * [Compile-time options](#compile-time-options)
* [Running mercury](#running-mercury)
  * [Details](#details)
  * [System](#system)
  * [Examples](#examples)
* [Ethics](#ethics)
* [Credits](#credits)
* [Acknowledgements](#acknowledgments)


## Building and installing mercury

Mercury itself has minimal dependencies other than a g++ or llvm build environment, but to run the automated tests and ancillary programs in this package, you will need to install additional packages, as in the following Debian/Ubuntu example:
```
sudo apt install g++ jq git zlib1g-dev tcpreplay valgrind python3-pip libssl-dev clang
python3 -m pip install --upgrade pip
python3 -m pip install --upgrade jsonschema cryptography Cython wheel setuptools
```
To build mercury, in the root directory, run
```
./configure
make
```
to build the package (and check for the programs and python modules required to test it).  TPACKETv3 is present in Linux kernels newer than 3.2.

Building mercury on macOS Apple Silicon is currently experimental.  Note that on
macOS, standalone mercury can read pcap as input but not capture on an
interface, since AF_PACKET is Linux-specific.  The following has been tested
on an M2 mac with Python 3.13.2 installed via the Homebrew command below.
```
brew install python openssl zlib
brew install cmake     # optional: libmerc can be also built with CMake
mkdir -p ~/.envs
python3 -m venv ~/.envs/merc
source ~/.envs/merc/bin/activate
python3 -m pip install --upgrade pip
python3 -m pip install --upgrade jsonschema cryptography Cython wheel setuptools
./configure && make
cd src/cython && make && make wheel
```

In terms of runtime dependencies, the `mercury` standalone binary should only require:
- [zlib](https://zlib.net)
- [OpenSSL](https://www.openssl.org/)

The included [Dockerfile](Dockerfile) provides a working example on Debian.
Ancillary tools such as the ones listed below may require other packages.
- [pmercury](python/README.md) and associated tools: Python 3.8+ and several pip
  packages.
- `batch_gcd`: [GNU Multiple Precision Arithmetic Library (GMP)](https://gmplib.org/)

### Installation
In the root directory, edit mercury.cfg with the network interface you want to capture from, then run
```
./configure
make

sudo make install MERCURY_CFG=mercury.cfg
```
to install mercury and create and start a systemd service.  If you don't want the mercury systemd service to be installed, then instead run
```
sudo make install-nosystemd
```
The default file and directory locations are
   * __/usr/local/bin/mercury__ for the executable
   * __/usr/local/share/mercury__ for the resource files
   * __/usr/local/var/mercury__ for the output files
   * __/etc/mercury/mercury.cfg__ for the configuration file
   * __/etc/systemd/system/mercury.service__ for the systemd unit file

The output file directory is owned by the user **mercury**; this user is created by the 'make install' target, which must be run as root.  The installation prefix **/usr/local/** can be changed by running ./configure with the --prefix argument, for instance `--prefix=$HOME'.  If you want to install the program somewhere in your home directory, you probably don't want to create the user mercury; you should use the 'make install-nonroot' target, which does not create a user, does not install anything into /etc, and does not install a systemd unit.

The easiest way to run mercury in capture mode is using systemd; the OS automatically starts the mercury systemd unit after each boot, and halts it when the OS is shut down.  To check its status, run
```
systemctl status mercury
```
and the output should contain 'active (running)'.  To view the log (stderr) output from the mercury unit, run
```
sudo journalctl -u mercury
```

To uninstall mercury, run
```
sudo make uninstall
```
which will remove the mercury program, resources directory, user, group, and systemd related files.  The directory containing capture files will be retained, but its owner will be changed to root, to avoid unintentional data loss.  All captured data files are retained across successive installs and uninstalls, and must be manually deleted.

### Compile-time options
To create a debugging version of mercury, use the **make debug-mercury** target in the src/ subdirectory.  Be sure to run **make clean** first.

There are compile-time options that can tune mercury for your hardware.  Each of these options is set via a C/C++ preprocessor directive, which should be passed as an argument to "make" through the OPTFLAGS variable.   First run **make clean** to remove the previous build, then run **make "OPTFLAGS=<DIRECTIVE>"**.   This runs make, telling it to pass <DIRECTIVE> to the C/C++ compiler.  The available compile time options are:

   * -DDEBUG, which turns on debugging, and
   * -FBUFSIZE=16384, which sets the fwrite/fread buffer to 16,384 bytes (for instance).
If multiple compile time options are used, then they must be passed to make together in the OPTFLAGS string, e.g. "OPTFLAGS=-DDEBUG -DFBUFSIZE=16384".

## Running mercury
```
mercury: packet metadata capture and analysis
./src/mercury [INPUT] [OUTPUT] [OPTIONS]:
INPUT
   [-c or --capture] capture_interface   # capture packets from interface
   [-r or --read] read_file              # read packets from file
   no input option                       # read packets from standard input
OUTPUT
   [-f or --fingerprint] json_file_name  # write JSON fingerprints to file
   [-w or --write] pcap_file_name        # write packets to PCAP/MCAP file
   no output option                      # write JSON fingerprints to stdout
--capture OPTIONS
   [-b or --buffer] b                    # set RX_RING size to (b * PHYS_MEM)
   [-t or --threads] [num_threads | cpu] # set number of threads
   [-u or --user] u                      # set UID and GID to those of user u
   [-d or --directory] d                 # set working directory to d
GENERAL OPTIONS
   --config c                            # read configuration from file c
   [-a or --analysis]                    # analyze fingerprints
   --resources=f                         # use resource file f
   --format=f                            # report fingerprints with formats(s) f
   --stats=f                             # write stats to file f
   --stats-time=T                        # write stats every T seconds
   --stats-limit=L                       # limit stats to L entries
   [-s or --select] filter               # select traffic by filter (see --help)
   --nonselected-tcp-data                # tcp data for nonselected traffic
   --nonselected-udp-data                # udp data for nonselected traffic
   --reassembly                          # reassemble protocol messages over multiple transport segments
   [-l or --limit] l                     # rotate output file after l records
   --output-time=T                       # rotate output file after T seconds
   --dns-json                            # output DNS as JSON, not base64
   --certs-json                          # output certs as JSON, not base64
   --metadata                            # output more protocol metadata in JSON
   --raw-features                        # select protocols to write out raw features string(see --help)
   --network-behavioral-detections       # perform network behavioral detections
   --minimize-ram                        # minimize the ram usage of mercury library
   [-v or --verbose]                     # additional information sent to stderr
   --license                             # write license information to stdout
   --version                             # write version information to stdout
   [-h or --help]                        # extended help, with examples

DETAILS
   "[-c or --capture] c" captures packets from interface c with Linux AF_PACKET
   using a separate ring buffer for each worker thread.  "[-t or --thread] t"
   sets the number of worker threads to t, if t is a positive integer; if t is
   "cpu", then the number of threads will be set to the number of available
   processors.  "[-b or --buffer] b" sets the total size of all ring buffers to
   (b * PHYS_MEM) where b is a decimal number between 0.0 and 1.0 and PHYS_MEM
   is the available memory; USE b < 0.1 EXCEPT WHEN THERE ARE GIGABYTES OF SPARE
   RAM to avoid OS failure due to memory starvation.

   "[-f or --fingerprint] f" writes a JSON record for each fingerprint observed,
   which incorporates the flow key and the time of observation, into the file f.
   With [-a or --analysis], fingerprints and destinations are analyzed and the
   results are included in the JSON output.

   "[-w or --write] w" writes packets to the file w, in PCAP format.  With the
   option [-s or --select], packets are filtered so that only ones with
   fingerprint metadata are written.

   "[r or --read] r" reads packets from the file r, in PCAP format.

   if neither -r nor -c is specified, then packets are read from standard input,
   in PCAP format.

   "[-s or --select] f" selects packets according to the metadata filter f, which
   is a comma-separated list of the following strings:
      arp               ARP message
      bittorrent        Bittorrent Handshake Message, LSD message, DHT message
      cdp               CDP message
      dhcp              DHCP discover message
      dnp3              DNP3 industrial control message
      dns               DNS messages
      dtls              DTLS clientHello, serverHello, and certificates
      gre               GRE message
      http              HTTP request and response
      http.request      HTTP request
      http.response     HTTP response
      ftp               FTP request and response
      ftp.request       FTP request
      ftp.response      FTP response
      icmp              ICMP message
      iec               IEC 60870-5-104
      lldp              LLDP message
      ldap              LDAP
      mdns              multicast DNS
      mysql             MySQL Client/Server Protocol
      nbns              NetBIOS Name Service
      nbds              NetBIOS Datagram Service
      nbss              NetBIOS Session Service
      openvpn_tcp       OpenVPN over TCP
      ospf              OSPF message
      quic              QUIC handshake
      sctp              SCTP message
      ssh               SSH handshake and KEX
      smb               SMB v1 and v2
      smtp              SMTP client and server messages
      snmp              SNMP messages
      socks             SOCKS4,SOCKS5 messages
<<<<<<< HEAD
      tacacs            TACACS+
=======
      ssdp              SSDP (UPnP)
      stun              STUN messages
      syslog            SYSLOG (BSD and IETF)
>>>>>>> 01131300
      tcp               TCP headers
      tcp.message       TCP initial message
      tcp.syn_ack       TCP syn ack message
      tls               TLS clientHello, serverHello, and certificates
      tls.client_hello  TLS clientHello
      tls.server_hello  TLS serverHello
      tls.certificates  TLS serverCertificates
      tofsee            Tofsee malware communication
      wireguard         WG handshake initiation message
      geneve            Geneve encapsulation
      vxlan             VXLAN encapsualtion
      all               all of the above
      <no option>       all of the above
      none              none of the above

   --nonselected-tcp-data writes the first TCP Data field in a flow with
   nonzero length, for *non*-selected traffic, into JSON.  This option provides
   a view into the TCP data that the --select option does not recognize. The
   --select filter affects the TCP data written by this option; use
   '--select=none' to obtain the TCP data for each flow.

   --nonselected-udp-data writes the first UDP Data field in a flow with
   nonzero length, for *non*-selected traffic, into JSON.  This option provides
   a view into the UDP data that the --select option does not recognize. The
   --select filter affects the UDP data written by this option; use
   '--select=none' to obtain the UDP data for each flow.

   --reassembly enables reassembly
   This option allows mercury to keep track of tcp or udp segment state and
   and reassemble these segments based on the application in payload

   "[-u or --user] u" sets the UID and GID to those of user u, so that
   output file(s) are owned by this user.  If this option is not set, then
   the UID is set to SUDO_UID, so that privileges are dropped to those of
   the user that invoked sudo.  A system account with username mercury is
   created for use with a mercury daemon.

   "[-d or --directory] d" sets the working directory to d, so that all output
   files are written into that location.  When capturing at a high data rate, a
   high performance filesystem and disk should be used, and NFS partitions
   should be avoided.

   "--config c" reads configuration information from the file c.

   [-a or --analysis] performs analysis and reports results in the "analysis"
   object in the JSON records.   This option only works with the option
   [-f or --fingerprint].

   "--format=f" reports fingerprints with formats(s) f, where f is either a
   fingerprint protocol and format like "tls/1", or is a comma separated
   list of below fingerprint protocol and format strings.
       tls
       tls/1
       tls/2
       quic
       quic/1

   "[-l or --limit] l" rotates output files so that each file has at most
   l records or packets; filenames include a sequence number, date and time.

   --dns-json writes out DNS responses as a JSON object; otherwise,
   that data is output in base64 format, as a string with the key "base64".

   --certs-json writes out certificates as JSON objects; otherwise,
    that data is output in base64 format, as a string with the key "base64".

   --metadata writes out additional metadata into the protocol JSON objects.

   --raw-features selects protocols to write out raw features string into the protocol
    JSON object which can be comma separated list of following strings:
       bittorrent      Bittorrent Handshake Message, LSD message, DHT message
       smb             SMB v2, v3 messages
       ssdp            SSDP (UPnP)
       stun            Stun messages
       tls             TLS clientHello
       all             All of the above
       none            None of the above
      <no option>     None of the above

   --network-behavioral-detections performs analysis on packets, sessions, and
    sets of sessions independent of the core mercury analysis functionality. These
    are not driven by the resources file. An example detection includes detecting
    residential proxies.

   --minimize-ram minimizes the ram usage of mercury library by reducing classifer
   features and minimizing the maximum reassembly segments.

   [-v or --verbose] writes additional information to the standard error,
   including the packet count, byte count, elapsed time and processing rate, as
   well as information about threads and files.

   --license and --version write their information to stdout, then halt.

   [-h or --help] writes this extended help message to stdout.
```

### SYSTEM
The directories used by the default install are as follows.  Run **mercury --help** to
see if the directories on your system differ.
```
   Resource files used in analysis: /usr/local/share/mercury
   Systemd service output:          /usr/local/var/mercury
   Systemd service configuration    /etc/mercury/mercury.cfg
```

### EXAMPLES
```
   mercury -c eth0 -w foo.pcap           # capture from eth0, write to foo.pcap
   mercury -c eth0 -w foo.pcap -t cpu    # as above, with one thread per CPU
   mercury -c eth0 -w foo.mcap -t cpu -s # as above, selecting packet metadata
   mercury -r foo.mcap -f foo.json       # read foo.mcap, write fingerprints
   mercury -r foo.mcap -f foo.json -a    # as above, with fingerprint analysis
   mercury -c eth0 -t cpu -f foo.json -a # capture and analyze fingerprints
```

## Ethics
Mercury is intended for defensive network monitoring, security research and forensics.  Researchers, administrators, penetration testers, and security operations teams can use these tools to protect networks, detect vulnerabilities, and benefit the broader community through improved awareness and defensive posture. As with any packet monitoring tool, Mercury could potentially be misused. **Do not run it on any network of which you are not the owner or the administrator**.

## Credits
Mercury and this package was developed by David McGrew, Brandon Enright, Blake Anderson, Lucas Messenger, Adam Weller, Andrew Chi, Shekhar Acharya, Anastasiia-Mariia Antonyk, Oleksandr Stepanov, Vigneshwari Viswanathan, and Apoorv Raj, with input from Brian Long, Bill Hudson, and others.  Pmercury was developed by Blake Anderson, with input from others.

## Acknowledgments

This package includes GeoLite2 data created by MaxMind, available from [https://www.maxmind.com](https://www.maxmind.com).

We make use of Mozilla's [Public Suffix List](https://publicsuffix.org/list/) which is subject to the terms of the [Mozilla Public License, v. 2.0](https://mozilla.org/MPL/2.0/).

This package directly incorporates some software made by other
developers, to make the package easier to build, deploy, and run.  We
are grateful to the copyright holders for making their excellent
software available under licensing terms that allow its
redistribution.
   * RapidJSON
      [https://github.com/cisco/mercury/blob/main/src/libmerc/rapidjson/license.txt](src/libmerc/rapidjson/license.txt);
      this package is Copyright 2015 THL A29 Limited, a Tencent company,
      and Milo Yip.
   * lctrie [https://github.com/cisco/mercury/tree/main/src/libmerc/lctrie](src/libmerc/lctrie);
      this package is copyright 2016-2017 Charles Stewart
      <chuckination_at_gmail_dot_com><|MERGE_RESOLUTION|>--- conflicted
+++ resolved
@@ -210,13 +210,10 @@
       smtp              SMTP client and server messages
       snmp              SNMP messages
       socks             SOCKS4,SOCKS5 messages
-<<<<<<< HEAD
-      tacacs            TACACS+
-=======
       ssdp              SSDP (UPnP)
       stun              STUN messages
       syslog            SYSLOG (BSD and IETF)
->>>>>>> 01131300
+      tacacs            TACACS+
       tcp               TCP headers
       tcp.message       TCP initial message
       tcp.syn_ack       TCP syn ack message
