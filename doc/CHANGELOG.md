--- conflicted
+++ resolved
@@ -2,11 +2,6 @@
 
 ## VERSION 2.11.0
 * Added SNMP protocol identification with JSON and CBOR output.
-<<<<<<< HEAD
-* Added SYSLOG protocol identification with JSON and CBOR output.
-* Fixed crypto assessment handling of GREASE extensions.
-  Optimized the crypto assessment processing to produce clean JSON output in a single pass.
-=======
 * Added Syslog protocol identification with JSON and CBOR output.
 * Report a password-recovery string for TACACS+ protocol.
 * Added decimal_integer class to provide text-to-integer functionality suitable
@@ -20,7 +15,8 @@
 * Removed obsolete Python scripts.
 * Added examples.cpp to provide example usage of data parsing classes.
 * Replaced class literal<> with a more efficient but otherwise equivalent class.
->>>>>>> 858f8d53
+* Fixed crypto assessment handling of GREASE extensions.
+  Optimized the crypto assessment processing to produce clean JSON output in a single pass.
 
 ## VERSION 2.10.0
 * Added defensive code around memcpy operations in QUIC reassembly.
