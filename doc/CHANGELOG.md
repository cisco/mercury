# CHANGELOG for Mercury
<<<<<<< HEAD
* Fixing compiler warnings related to ABI differences
=======

* CMake changes required to add xsimd as submodule and fixing
  windows compilation issues
>>>>>>> 0c583992
* Removed duplicate UTF-8 and IP address output code used in
  ASN.1, added classes `utc_time`, `generalized_time`, and `raw_oid`
  to facilitate JSON output, removed `json_object_asn1` and
 `json_array_asn1` and some unused function definitions and
  declarations.
* Added changes to leverage SIMD instructions to improve
  performance. Added xsimd library as a git submodule
* Removed some direct calls to `fprintf(stderr, ...)` from `libmerc.so`.
* Added experimental support for building mercury on macOS Apple Silicon. (Note:
  interface capture is disabled, since AF_PACKET is Linux specific.)

## VERSION 2.7.1
* Updated QUIC reassembly logic for reordered QUIC crypto frames
* Refactored the IP subnet reading code to minimize the amount of
  temporary RAM needed
* Added a new configuration option, minimize-ram, which reduces
  the RAM usage of mercury library when enabled
* Added changes to allow classifier to use custom weights
  and introduced new cython interface
* Added additional fuzz tests. Updated the `generate_fuzz_test.sh` script to
  support generating fuzz functions that test functions requiring two fuzzed inputs.
  Also hardened some datum functions.
* Added `test-coverage` and `test-coverage-fuzz` targets to generate a 
  comprehensive code coverage report for the Mercury library.

## VERSION 2.7.0
* Added minimal RDP (Remote Desktop Protocol) support, which
  reports information about handshakes, security negotiation, and
  cookies.
* Added minimal VNC/RFB (Virtual Network Computing / Remote Frame
  Buffer) support, which reports handshakes and versions.
* Added MySQL Login support, to report on exposed credentials.
* Added TACACS+ support, which reports on both `encrypted` and
  `unencrypted` messages.  Details of unencrypted authenticationd
  messages are reported in JSON.
* Added minimal TFTP support, which reports file names and modes.
* Extended FTP command channel to multi-line responses.
* Support for reporting outer tunnel parameters and also includes
  support for PPoE, VXLAN encapsulation and IP encapsulations.

## VERSION 2.6.5
* Added support for mutli-line FTP responses.
* Fixed memory leak associated with Domain Faking detection
  initialization corner case, and reinstated resource archive version qualifier count.
* Fixed issues discovered by fuzz testing, and added unit test cases.
* Added many new fuzz tests, plus the helper template function `json_output_fuzzer<>()`.
  No changes to behavior, though some function signatures were extended with an optional `bool metadata`.

## VERSION 2.6.4
* Added reporting of HTTP CONNECT proxies in JSON output.
* Added FTP command channel reporting in JSON output.
* Added SSH crypto assessment.
* Refactored weighted naive bayes classifier and eliminated
  intermedate data structures that had been used during
  initialization.
* Several minor fixes and defensive coding additions
* Added normalization for TLS/QUIC Server Names and HTTP Hosts
* Added test cases for CBOR.
* Improved error checking and unit test cases for IPv4 and IPv6 address textual representations.
* Added detectors for Domain Faking and Fake TLS.

## VERSION 2.6.3
* Revamped SSH metadata and fingerprints.
* Minor improvements to reassembly.
* Numerical stability improvements to the naive bayes classifier.
* Added [`classify`](src/classify.cpp) tool for running classifier
  on a command-line arguments.
* Minor fixes to reassembly and LDAP parsing

## VERSION 2.6.2
* Removed default interface from template configuration file
  `mercury.cfg` and added runtime check to require that an interface
  be specified when a configuration file is used.
* Added `--crypto-assess=<policy>` option, which implements an
  assessment of the cryptographic security of TLS, DTLS, and QUIC
  sessions and clients.  The currently implemented policies are
  `quantum_safe` and `quantum_safe_verbose`.  The former is the
  default, and the latter provides human-readable names.
* Integrated support for the IPSec protocols IKEv2 and ESP.
* Integrated minimal LDAP support, which provides details only for
  `bindRequest` and `bindResponse` messages.
* Added support for the `LINKTYPE_LINUX_SLL` (Linux 'Cooked Capture').
* Improved the `stats` test to avoid spurious failues, by allowing
    mercury JSON output and mercury stats counts to differ by up to
    10% due to lossy stats collection.
* Enabled `--raw-features` and `--reassembly` to be enabled through
  the configuration file.
* Refactored `pmercury` to use `c++` code where possible.
* Re-enabled ^C signal handler for PCAP processing.
* Moved `dns.id` and `ip.id` fields to the tail end of the JSON
  record, to improve Parquet compressibility.
* Classification improved to allow multiple fingerprints to utilize
  the same Weighted Naive Bayes models.
* Various internal improvements and unit test tweaks.

## VERSION 2.6.1
* Improved STUN implementation: added test cases, fixed fingerprint
  feature nits, renamed variables for consistency with the RFCs, and
  simplified the message_type check.

## VERSION 2.6.0
* Added reassembly for QUIC initial messages, to ensure metadata and
  fingerprint capture even for very long messages (e.g. due to
  quantum-safe cryptography or encrypted client hellos).
* Added the `--reassembly` keyword, which applies to both TCP and
  QUIC, and retired the `--tcp-reassembly` option.
* Improved support for the STUN protocol.
    * Added support for "classic" (RFC3489) STUN.  In classic STUN,
      `stun.magic_cookie` field is `false` and the
      `stun.transaction_id` field is 16 bytes long.  In modern STUN,
      the former field is `true` and the latter is 12 bytes long.
    * Added a STUN fingerprint that uses data features selected by
      automated feature-mining fingerprint.
    * The STUN "usage" (STUN/TURN/ICE/etc.) is reported in the new
      `stun.usage` field.
    * Details are now reported for the STUN
      attributes `BANDWIDTH`, `SOURCE-ADDRESS`, `CHANGED-ADDRESS`,
      `RESPONSE-ADDRESS`, and `REFLECTED-FROM`.
    * The `stun.message_type` field has been renamed to `stun.class`.
* Added new output fields `dns.id`, `ip.version`, `ip.id`, `ip.ttl`
  that are present when the `--metadata` option is used.
* Added a `--raw-features=<protocols>` command line option that
      specifies which protocols should have a raw feature vector
      output.  Currently supported options include `bittorrent`,
      `smb`, `ssdp`, `stun`, `tls`, `all`, and `none`.
* Refactored HTTP header processing, enabling
    * Non-standard delimeters are accepted, and their value is reported.
    * HTTP 0.9 is accepted.
    * With the `--metadata` option, all of the headers are output
      using an object to represent each key/value pair.  This
      simplifies the processing of header keys that appear more than
      once in an HTTP request or response.
* Added the first 512 bytes of the HTTP Body to `http` JSON records
* Added BSD Loopback support for GENEVE.
* Improved `tofsee` message format checking and `--stats` reporting.
* Fixed the UTF-8 fuzz test seed file locations.
* Changes to fingerprint and destination statistics output (`--stats`)
    * Removed source IP address (`src_ip`) anonymization in stats file output.
    * When processing a PCAP file, stats now uses lossless (blocking)
      processing of events.  This enables the stats test to be
      deterministic, avoiding occasional spurious failures during `make test`.
    * Increased stats message queue size from 256 to 512.
    * Stats aggregator now uses adaptive sleep time.
    * Makefile addition: pre-clean the `test/` directory before
      running the stats test.  This prevents leftover files in the
      test directory from throwing off the counts of mercury JSON
      output vs. mercury stats output.
* The `--select=all` configuration option now actually selects all
  protocols, including layer 2 protocols like ARP.
* Added the `event_start` timestamp field to layer 2 JSON records.
* Improved signal handling for code safety.
* TLS ALPN GREASE is now normalized to `0x0a0a (\n\n)`.
* In `libmerc`, truncated fingerprints now have a `fingerprint_status`
  set to `fingerprint_status_unlabeled`.
* Added informational messages to `libmerc`: resource file load time,
  total number of loaded fingerprints, and the end time of a telemetry
  stats dump.
* Moved `hasher` to `crypto_engine.h`, so that it is more accesible.


## Version 2.5.31
* Mercury now outputs `tls.client.certs` and `tls.undetermined.certs`
  as well as `tls.server.certs`, for TLS version 1.2 and earlier.
  Client and server certificate chains are distinguished by the
  handshake type of the key exchange data that follows the
  `Certificate` data.  If no key exchange data is present, then the
  certificate is reported as `tls.undetermined.certs`.
* Timestamp counter reading support for ARM added in
  [tsc_clock.hpp](src/libmerc/tsc_clock.hpp).
* If a timestamp of `0` is passed to `libmerc`, a timestamp is
  computed in order to improve the reassembly of TCP messages, as needed.

## Version 2.5.30
* Dramatic improvements to TCP reassembly for output, performance and TCP segments handling.
* Improved error handling for malformed UTF-8 strings encountered in protocol fields.
* Support to parse and output an Encrypted Client Hello extension features.
* Concise Data Definition Language (CDDL) definitions for Network Protocol Fingerprinting.
* Concise Binary Object Representation (CBOR) encoding and decoding for fingerprints and Fingerprint and Destination Context.
* Support for reading classifier feature weights from resource file, whenever available.

## Version 2.5.29
* Support for "dual DB" resource archives, as described in
  [doc/resources.md](../doc/resources.md).
* Dramatic improvements to mercury's scalability, due to a lockless
  ring buffer for output, and output buffers that scale to 20% of the
  requested memory.  JSON output records may now have `event_start`
  times that are slightly out of order, as the tournament tree that
  had been used to ensure ordering across threads has been removed.
* Significant improvements to error detection, recovery and reporting,
  including stall detection and recovery for packet-processing
  threads, thread ID reporting, more detailed I/O statistics, and
  accounting for output drops and output file rotation.

## Version 2.5.28
* Added decapsulation support for GENEVE (RFC 8926)
* Added a log message that indicates the end of a stats dump, and one that reports the total number of fingerprints of each type in resource file.
* Disabled the TLS "feature" output, to reduce output volume.
* Added a commit hash output to `mercury --version`
* Added a check that the resource archive contains a watchlist, and added an empty watchlist to `resources/resources.tgz`.
* Added a Makefile target for the Cryptographic Message Syntax (CMS) reader `src/cms`.
* Minor fixes to output and documentation.

## Version 2.5.27

* Changes to enable native builds on MacOS for both Intel and Apple Silicon.
* Fixes and extensions to fuzz testing, and additions so that the `fuzz-test` target in [test/Makefile.in](../test/Makefile.in) can be used by Jenkins.
* Tofsee fingerprints are now reported through the `stats` output.
* The `tls/2` and `quic/1` fingerprints were revamped to include the QUIC extension ffa5.
* GREASE normalization for `tls/1` was fixed.
* The equivalence class normalization for `dst_port` was removed.

## Version 2.5.26

* Added SOCKS v4 and v5 identification and metadata reporting.
* Added `tls/2` and `quic/1` fingerprint definitions.
* Added DNS SVCB parsing.
* Fixed SMB special character escaping.
* Adjusted classifier malware probability estimation logic to better handle the case where there are few labeled benign samples.
* Minor additions to internal classes and functions.

## Version 2.5.25

* Fingerprints are reported for Tofsee initial messages as `tofsee/generic`.
* Improved portability by adding `#include <cstdint>` where needed.

## Version 2.5.24

* Minor improvement to the classifier's numerical accuracy.
* Reduced mercury's output tournament's max delay from 5s to 100ms.
* Reduced libmerc `#include` file dependencies.

## Version 2.5.23

* (Significantly) improved the encrypted/compressed archive reader speed.
* Process attributes now reported through the `mercury_packet_processor_get_attributes` function.

## Version 2.5.22

* JSON records created from incomplete TCP segments are now highlighted with `"reassembly_properties": { "truncated": true }`.
* Improved TCP segment handling.
* Removed inappropriate output regarding truncation in X509 certificates.

## Version 2.5.21

* Fixed a slow memory leak in TCP reassembly
* Optimized LRU cache in `fingerprint_prevalence::update()`, and changed locking strategy to minimize thread contention
* New cython function `perform_analysis_with_weights`

## Version 2.5.20

* Added support to parse IP pkts encapsulated in SGT or Cisco Metadata.
* Added a depth limit to the parsing of nested bencoding in Bittorrent protocol.

## Version 2.5.19

* Improvements to `tls_scanner`, `batch_gcd`, and `cert_analyze`.
* Improved fuzz test coverage.
* Fixed minor typos and pluralization in JSON output.
* Portability changes to enable compilation (of some files) on Windows.

## Version 2.5.18

* Added experimental support for detecting and decoding Tofsee initial messages.  Use the option --nonselected-tcp-data to enable this feature.
* Added support for mySQL and MariaDB initial messages.
* Removed C-language comment from the LICENCE file.
* Fixed bug that caused DNS responses to sometimes be reported as queries.
* Improved cython support for building PIP packages.
* Extended the intercept library to detect and report on more protocol types.
* Increased the size of the internal data buffers in the intercept library to accomodate larger messages.
* Minor improvements to SMB2, IEC, SSDP, and documentation.
* Refactored some code for extensibility, code re-use, and clarity.

## Version 2.5.17

* Fixed a libmerc.so issue with extended configuration parsing.

## Version 2.5.16

* Fixed a libmerc.so issue with fingerprint format versions.

## Version 2.5.15

* Add support for the OpenVPN protocol over TCP; the `--select` command can be configured for that protocol with `openvpn_tcp`.
* Fixed an OpenSSL issue that would sometimes affect QUIC processing, by adding conditional compilation to handle older and newer versions of that library.  The ./configure script now sets the variable SSLNEW, when the required newer data structures are found.
* Refactored HTTP for improved performance.

## Version 2.5.14

* When --analysis is used, the TLS fingerprint format in the resource file is detected, and that format will be used to process packets.  The `--format` option, if present, will be overriden.

## Version 2.5.13

* Added `--format` option that selects the fingerprint format(s).
* Added `tls/1` fingerprint format, in which extensions are sorted into increasing lexicographic order.  This compensates for TLS clients that randomize the order of extensions.
* Updated and amended this README.

## Version 2.5.12

* Fixes some bugs.
* Updated and amended this README.

## Version 2.5.11

* Run-time configurability for Genric Routing Encapsulation (GRE), Cisco Discovery Protocol (CDP), Link-Layer Discovery Protocol (LLDP), Address Resolution Protocol (ARP), Open Shortest Path First (OSPF), NetBIOS Datagram Service (NBDS), NetBIOS Streaming Service (NBSS), Stream Control Transmission Protocol (SCTP), and the Internet Control Message Protocol (ICMP).  These protocols are off by default; they must explicitly appear in the `--select` option to be selected.
* STUN and DNP3 introduce a new convention for reporting unknown type codes in JSON by including the hexadecimal value of the unknown code as a string, such as `"type":"UNKNOWN (0004)"`.  This convention allows for a smaller and simpler schema, since no additional fields are needed to report unknown values.
* Support for the [automatic generation of C++ classes that represent type codes](doc/autogen.md) from Comma Separated Value (CSV) files, in the [src/tables](src/tables) directory.  This facility is currently used by STUN and IKE.
* Experimental support for IKEv2.
* Fuzz tests now run in parallel, making that process considerably faster.  Additional fuzz tests were added.

## Version 2.5.10

* Fixes some bugs.
* Updated and amended this README.

## Version 2.5.9

* Support for detecting, parsing, and reporting STUN packets as JSON.  Fingerprinting for STUN is experimental.

## Version 2.5.8

* Added fuzz testing framework based on libfuzz.  This replaces AFL in the `make fuzz-test` target in `test/`.
* Support for on-demand TCP reassembly of TLS Client Hello packets and other metata.  This feature is configured with the --tcp-reassembly option.
* Support for detecting DNS over TCP packets and reporting that data in the JSON output.
* Support for detecting SMB v1 and v2 and reporting the fields of the negotiate request and response packets in the JSON output.
* Support of detecting IEC 60870-5-104 packets and reporting its fields in the JSON output.

## Version 2.5.7

* Support for detecting SSDP and reporting relevant fields in the JSON ouput.

## Version 2.5.6

* QUIC salt-guessing logic, to find the salt for unknown versions of that protocol.
* Support for parsing and reporting fields of NetBIOS Name Service (NBNS) packets.
* Support for parsing and reporting fields of Multicast DNS (mDNS) packets.

## Version 2.5.5

* Experimental: initial pcap-ng parsing code.
* Initial microbenchmarking code to analyze pcap throughput.
* Telemetry enhancements: performance optimizations and new fields such as the libmerc version and initialization time.
* Added changes to prioritize packet filter config over STATIC_CFG_SELECT.

## Version 2.5.4

* Experimental: initial Android support for standalone mercury and cython integration.
* New option for time-based output file rotation.
* Telemetry bugfixes to address inconsistent data across telemetry files post-rotation.

## Version 2.5.3

* Added support for reading and processing different LINKTYPEs; ETHERNET, RAW (IP), and PPP are currently supported.
* Added TLS and QUIC ALPN and user-agent reporting into libmerc.h API.
* Updated IANA values and added support for Facebook’s custom versions

## Version 2.5.2
* Improved QUIC fingerprinting.
* Added support for HTTP and QUIC process identification.
* Improved HTTP process identification by incorporating the User-Agent as additional context in the classifier.
* Separated the DTLS class from the TLS class, and moved it into its own [separate header file](src/libmerc/dtls.h).

## Version 2.5.1
* Extended the `stats` feature to report HTTP and QUIC metadata data, in addition to TLS data. Refactored the message queues to use tuples to serialise/deserialisze data features.
* IPv6 addresses are now reported in compressed format in the JSON output and `stats` output.
* Added  [libmerc_api.h](src/libmerc_api.h), a header-only C++ library that provides a clean interface into `libmerc.so`, and [libmerc_util](src/libmerc_util.cc), a test/example/driver program that dynamically loads a variant of that library.

## Version 2.5.0
* Replaced resource directory with resource archive.  A single compressed archive (or `.tar.gz`) file holds all of the resources that mercury needs in order to run its classifier.  The --resources command line option now specifies the path of the resources archive.  This change makes it easier to configure and distribute the set of resource files as an atomic set.  The archive format is a conventional Unix Standard tape archive format (as defined by POSIX in IEEE P1003.1-1988, and widely used through the GNU `tar` utility), compressed with GZIP (as defined by RFC1952, and widely used through `gzip` and `pigz`).
* Added the experimental `stats` feature, which computes and stores aggregate statistics regarding TLS fingerprints and destinations, and periodically writes those statistics out to a compressed JSON file.   The stats file output is independent from the normal session-oriented JSON output.  The number of stats entries can be limited in order to protect against memory exhaustion.  This feature is currently experimental, and is likely to evolve.  It uses these new command line options:

        --stats=f                             # write stats to file f
        --stats-time=T                        # write stats every T seconds
        --stats-limit=L                       # limit stats to L entries
* Added [SMTP](src/libmerc/smtp.h) parsing.
* Gathered together most of libmerc's global variables, to enable multiple libmerc instances to be used concurrently.   This makes it possible to update libmerc by loading a newer version of limberc.so.
* Added the [libmerc_driver](src/libmerc_driver.cc) test program to test concurrent uses of libmerc.

## Version 2.4.0
* Added [batch_gcd](doc/batch-gcd.md), a program for efficiently finding the common factors of RSA public keys.
* Refactored TCP packet processing to use a C++17 `std::variant` for compile-time polymorphism, which enabled considerable code simplification.
* Added [mercury-json-validity-check.sh](test/mercury-json-validity-check.sh) to improve test coverage of mercury's different command line options.

## Version 2.3.6
* Organized all packet processing functions into [libmerc](src/libmerc), a separate library with makefile targets to support both shared objects and a static library.  An interface is defined in [libmerc.h](src/libmerc.h) (with [doxygen-based documentation](doc/mercury.pdf)), which provides a programmatic interface to TLS fingerprinting with destination context.
* Added the initial version of [tls_scanner](src/tls_scanner.cc), a tool for scanning HTTPS servers to obtain certificates, HTTP response headers, and redirect and src= links, and to test for domain fronting.
* Added [cert_analyze](src/cert_analyze.cc), a tool for analyzing X509/PKIX certificates.
* Added command completion for mercury, cert_analyze, and tls_scanner.

## Version 2.3.5
* Optimized the [Naive Bayes classifier for process and malware identification](doc/wnb.md).

## Version 2.3.4
* *Multiple* PCAP files can be piped in to the standard input, like `cat *.pcap | ./mercury`, which can simplify workflow and improve performance, especially when working with HDFS and NFS, by minimizing or eliminating the need to write intermediary files to disk.
* Added defensive coding (no changes in functionality).

## Version 2.3.3
* Improved QUIC processing.
* Added recognition of CONNECT, PUT, and HEAD methods for HTTP fingerprinting.
* Fixed a bug in the --analysis module caused when the fingerprint database contains a count field greater than 2^31.

## Version 2.3.2
* QUIC client fingerprints are now reported.
* PCAP files can be piped in to the standard input, like `cat dhcp.pcap | ./mercury --metadata`.  This feature makes it easier to work with some environments like HDFS.
* Added [documentation](doc/schema.md) for the JSON schema output by mercury.
* New **--nonselected-tcp-data** option writes out the TCP Data field for *non*-selected traffic, as a hex string in the JSON output.  This option provides a view into the TCP data that the --select option does not recognize. The --select filter affects the data written by this option; if you want to see the TCP Data field for all traffic, then '--select=none' on the command line.
* New **--nonselected-udp-data** option, similar to the one above, but for UDP traffic.
* There was a significant refactoring that eliminated much dead code, and flattened the packet-processing code (which is now in `pkt_proc.cc`, which is where you would probably expect to find it).
* Experimental suport for [on-demand TCP reassembly](doc/odtcpr.md).
* Improvements to DNS and DHCP processing and JSON output.
* Added documentation for the [safe parsing strategy](doc/safe-parsing.md) that mercury uses for parsing packets and certificates.

## Version 2.3.0
* New **--resources** command line option causes resource files (used in analysis) to be read from a directory other than the default.  This makes it easier to use a fingerprint prevalence database other than the system default one.
* New metadata output: SSH KEX INIT message and TCP initial sequence number (that is, the SEQ of the TCP SYN packet).
* The packet processing logic has been refactored to use a more systematic approach to packet parsing, which is documented in [doc/safe-parsing](https://github.com/cisco/mercury/blob/master/doc/safe-parsing.md).  The new code is considerably easier to read and extend; it is utilized by the JSON output path, though some functions from the old lower-level approach to packet parsing is still in place in the PCAP output path.

## Version 2.2.0
* New **--metadata** command line option causes JSON output to include a lot more metadata in its output: tls.client.version, tls.client.random, tls.client.session_id, tls.client.cipher_suites, tls.client.compression_methods, tls.client.server_name, tls.server.random, tls.server.certs, http.request.method, http.request.uri, http.request.protocol, http.request.host, and http.request.user_agent.
*  Accomodating the richer metadata required changes to the previous JSON schema.  The current schema is documented in [json-test.py](test/json-test.py).

## Version 2.1.0
* TLS certificates can optionally be output in detail as a JSON object, with the **--certs-json** command.
* Experimental: DNS responses can optionally be output in detail as a JSON object, with the **--dns-json** command.   The JSON schema used with this feature is likely to change.
* The --select (or -s) command now accepts an optional argument that specifies one or more protocols to select.  The argument --select=tls,dns causes mercury to process only TLS and DNS packets, for instance.
* Added support for VXLAN and MPLS
* Per-packet output is no longer supported<|MERGE_RESOLUTION|>--- conflicted
+++ resolved
@@ -1,11 +1,8 @@
 # CHANGELOG for Mercury
-<<<<<<< HEAD
+
 * Fixing compiler warnings related to ABI differences
-=======
-
 * CMake changes required to add xsimd as submodule and fixing
   windows compilation issues
->>>>>>> 0c583992
 * Removed duplicate UTF-8 and IP address output code used in
   ASN.1, added classes `utc_time`, `generalized_time`, and `raw_oid`
   to facilitate JSON output, removed `json_object_asn1` and
