--- conflicted
+++ resolved
@@ -1,11 +1,8 @@
 # CHANGELOG for Mercury
 
-<<<<<<< HEAD
 * Added CBOR encoding/decoding for SSH and STUN fingerprints.
-=======
 * CMake changes required to add xsimd as submodule and fixing
   windows compilation issues
->>>>>>> b062c324
 * Removed duplicate UTF-8 and IP address output code used in
   ASN.1, added classes `utc_time`, `generalized_time`, and `raw_oid`
   to facilitate JSON output, removed `json_object_asn1` and
