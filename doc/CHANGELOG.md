# CHANGELOG for Mercury

<<<<<<< HEAD
* Added support for parsing the FTP protocol.
=======
## VERSION 2.6.3
* Revamped SSH metadata and fingerprints.
* Minor improvements to reassembly.
* Numerical stability improvements to the naive bayes classifier.
* Added [`classify`](src/classify.cpp) tool for running classifier
  on a command-line arguments.
* Minor fixes to reassembly and LDAP parsing
>>>>>>> 8aa2c1be

## VERSION 2.6.2
* Removed default interface from template configuration file
  `mercury.cfg` and added runtime check to require that an interface
  be specified when a configuration file is used.
* Added `--crypto-assess=<policy>` option, which implements an
  assessment of the cryptographic security of TLS, DTLS, and QUIC
  sessions and clients.  The currently implemented policies are
  `quantum_safe` and `quantum_safe_verbose`.  The former is the
  default, and the latter provides human-readable names.
* Integrated support for the IPSec protocols IKEv2 and ESP.
* Integrated minimal LDAP support, which provides details only for
  `bindRequest` and `bindResponse` messages.
* Added support for the `LINKTYPE_LINUX_SLL` (Linux 'Cooked Capture').
* Improved the `stats` test to avoid spurious failues, by allowing
    mercury JSON output and mercury stats counts to differ by up to
    10% due to lossy stats collection.
* Enabled `--raw-features` and `--reassembly` to be enabled through
  the configuration file.
* Refactored `pmercury` to use `c++` code where possible.
* Re-enabled ^C signal handler for PCAP processing.
* Moved `dns.id` and `ip.id` fields to the tail end of the JSON
  record, to improve Parquet compressibility.
* Classification improved to allow multiple fingerprints to utilize
  the same Weighted Naive Bayes models.
* Various internal improvements and unit test tweaks.

## VERSION 2.6.1
* Improved STUN implementation: added test cases, fixed fingerprint
  feature nits, renamed variables for consistency with the RFCs, and
  simplified the message_type check.

## VERSION 2.6.0
* Added reassembly for QUIC initial messages, to ensure metadata and
  fingerprint capture even for very long messages (e.g. due to
  quantum-safe cryptography or encrypted client hellos).
* Added the `--reassembly` keyword, which applies to both TCP and
  QUIC, and retired the `--tcp-reassembly` option.
* Improved support for the STUN protocol.
    * Added support for "classic" (RFC3489) STUN.  In classic STUN,
      `stun.magic_cookie` field is `false` and the
      `stun.transaction_id` field is 16 bytes long.  In modern STUN,
      the former field is `true` and the latter is 12 bytes long.
    * Added a STUN fingerprint that uses data features selected by
      automated feature-mining fingerprint.
    * The STUN "usage" (STUN/TURN/ICE/etc.) is reported in the new
      `stun.usage` field.
    * Details are now reported for the STUN
      attributes `BANDWIDTH`, `SOURCE-ADDRESS`, `CHANGED-ADDRESS`,
      `RESPONSE-ADDRESS`, and `REFLECTED-FROM`.
    * The `stun.message_type` field has been renamed to `stun.class`.
* Added new output fields `dns.id`, `ip.version`, `ip.id`, `ip.ttl`
  that are present when the `--metadata` option is used.
* Added a `--raw-features=<protocols>` command line option that
      specifies which protocols should have a raw feature vector
      output.  Currently supported options include `bittorrent`,
      `smb`, `ssdp`, `stun`, `tls`, `all`, and `none`.
* Refactored HTTP header processing, enabling
    * Non-standard delimeters are accepted, and their value is reported.
    * HTTP 0.9 is accepted.
    * With the `--metadata` option, all of the headers are output
      using an object to represent each key/value pair.  This
      simplifies the processing of header keys that appear more than
      once in an HTTP request or response.
* Added the first 512 bytes of the HTTP Body to `http` JSON records
* Added BSD Loopback support for GENEVE.
* Improved `tofsee` message format checking and `--stats` reporting.
* Fixed the UTF-8 fuzz test seed file locations.
* Changes to fingerprint and destination statistics output (`--stats`)
    * Removed source IP address (`src_ip`) anonymization in stats file output.
    * When processing a PCAP file, stats now uses lossless (blocking)
      processing of events.  This enables the stats test to be
      deterministic, avoiding occasional spurious failures during `make test`.
    * Increased stats message queue size from 256 to 512.
    * Stats aggregator now uses adaptive sleep time.
    * Makefile addition: pre-clean the `test/` directory before
      running the stats test.  This prevents leftover files in the
      test directory from throwing off the counts of mercury JSON
      output vs. mercury stats output.
* The `--select=all` configuration option now actually selects all
  protocols, including layer 2 protocols like ARP.
* Added the `event_start` timestamp field to layer 2 JSON records.
* Improved signal handling for code safety.
* TLS ALPN GREASE is now normalized to `0x0a0a (\n\n)`.
* In `libmerc`, truncated fingerprints now have a `fingerprint_status`
  set to `fingerprint_status_unlabeled`.
* Added informational messages to `libmerc`: resource file load time,
  total number of loaded fingerprints, and the end time of a telemetry
  stats dump.
* Moved `hasher` to `crypto_engine.h`, so that it is more accesible.


## Version 2.5.31
* Mercury now outputs `tls.client.certs` and `tls.undetermined.certs`
  as well as `tls.server.certs`, for TLS version 1.2 and earlier.
  Client and server certificate chains are distinguished by the
  handshake type of the key exchange data that follows the
  `Certificate` data.  If no key exchange data is present, then the
  certificate is reported as `tls.undetermined.certs`.
* Timestamp counter reading support for ARM added in
  [tsc_clock.hpp](src/libmerc/tsc_clock.hpp).
* If a timestamp of `0` is passed to `libmerc`, a timestamp is
  computed in order to improve the reassembly of TCP messages, as needed.

## Version 2.5.30
* Dramatic improvements to TCP reassembly for output, performance and TCP segments handling.
* Improved error handling for malformed UTF-8 strings encountered in protocol fields.
* Support to parse and output an Encrypted Client Hello extension features.
* Concise Data Definition Language (CDDL) definitions for Network Protocol Fingerprinting.
* Concise Binary Object Representation (CBOR) encoding and decoding for fingerprints and Fingerprint and Destination Context.
* Support for reading classifier feature weights from resource file, whenever available.

## Version 2.5.29
* Support for "dual DB" resource archives, as described in
  [doc/resources.md](../doc/resources.md).
* Dramatic improvements to mercury's scalability, due to a lockless
  ring buffer for output, and output buffers that scale to 20% of the
  requested memory.  JSON output records may now have `event_start`
  times that are slightly out of order, as the tournament tree that
  had been used to ensure ordering across threads has been removed.
* Significant improvements to error detection, recovery and reporting,
  including stall detection and recovery for packet-processing
  threads, thread ID reporting, more detailed I/O statistics, and
  accounting for output drops and output file rotation.

## Version 2.5.28
* Added decapsulation support for GENEVE (RFC 8926)
* Added a log message that indicates the end of a stats dump, and one that reports the total number of fingerprints of each type in resource file.
* Disabled the TLS "feature" output, to reduce output volume.
* Added a commit hash output to `mercury --version`
* Added a check that the resource archive contains a watchlist, and added an empty watchlist to `resources/resources.tgz`.
* Added a Makefile target for the Cryptographic Message Syntax (CMS) reader `src/cms`.
* Minor fixes to output and documentation.

## Version 2.5.27

* Changes to enable native builds on MacOS for both Intel and Apple Silicon.
* Fixes and extensions to fuzz testing, and additions so that the `fuzz-test` target in [test/Makefile.in](../test/Makefile.in) can be used by Jenkins.
* Tofsee fingerprints are now reported through the `stats` output.
* The `tls/2` and `quic/1` fingerprints were revamped to include the QUIC extension ffa5.
* GREASE normalization for `tls/1` was fixed.
* The equivalence class normalization for `dst_port` was removed.

## Version 2.5.26

* Added SOCKS v4 and v5 identification and metadata reporting.
* Added `tls/2` and `quic/1` fingerprint definitions.
* Added DNS SVCB parsing.
* Fixed SMB special character escaping.
* Adjusted classifier malware probability estimation logic to better handle the case where there are few labeled benign samples.
* Minor additions to internal classes and functions.

## Version 2.5.25

* Fingerprints are reported for Tofsee initial messages as `tofsee/generic`.
* Improved portability by adding `#include <cstdint>` where needed.

## Version 2.5.24

* Minor improvement to the classifier's numerical accuracy.
* Reduced mercury's output tournament's max delay from 5s to 100ms.
* Reduced libmerc `#include` file dependencies.

## Version 2.5.23

* (Significantly) improved the encrypted/compressed archive reader speed.
* Process attributes now reported through the `mercury_packet_processor_get_attributes` function.

## Version 2.5.22

* JSON records created from incomplete TCP segments are now highlighted with `"reassembly_properties": { "truncated": true }`.
* Improved TCP segment handling.
* Removed inappropriate output regarding truncation in X509 certificates.

## Version 2.5.21

* Fixed a slow memory leak in TCP reassembly
* Optimized LRU cache in `fingerprint_prevalence::update()`, and changed locking strategy to minimize thread contention
* New cython function `perform_analysis_with_weights`

## Version 2.5.20

* Added support to parse IP pkts encapsulated in SGT or Cisco Metadata.
* Added a depth limit to the parsing of nested bencoding in Bittorrent protocol.

## Version 2.5.19

* Improvements to `tls_scanner`, `batch_gcd`, and `cert_analyze`.
* Improved fuzz test coverage.
* Fixed minor typos and pluralization in JSON output.
* Portability changes to enable compilation (of some files) on Windows.

## Version 2.5.18

* Added experimental support for detecting and decoding Tofsee initial messages.  Use the option --nonselected-tcp-data to enable this feature.
* Added support for mySQL and MariaDB initial messages.
* Removed C-language comment from the LICENCE file.
* Fixed bug that caused DNS responses to sometimes be reported as queries.
* Improved cython support for building PIP packages.
* Extended the intercept library to detect and report on more protocol types.
* Increased the size of the internal data buffers in the intercept library to accomodate larger messages.
* Minor improvements to SMB2, IEC, SSDP, and documentation.
* Refactored some code for extensibility, code re-use, and clarity.

## Version 2.5.17

* Fixed a libmerc.so issue with extended configuration parsing.

## Version 2.5.16

* Fixed a libmerc.so issue with fingerprint format versions.

## Version 2.5.15

* Add support for the OpenVPN protocol over TCP; the `--select` command can be configured for that protocol with `openvpn_tcp`.
* Fixed an OpenSSL issue that would sometimes affect QUIC processing, by adding conditional compilation to handle older and newer versions of that library.  The ./configure script now sets the variable SSLNEW, when the required newer data structures are found.
* Refactored HTTP for improved performance.

## Version 2.5.14

* When --analysis is used, the TLS fingerprint format in the resource file is detected, and that format will be used to process packets.  The `--format` option, if present, will be overriden.

## Version 2.5.13

* Added `--format` option that selects the fingerprint format(s).
* Added `tls/1` fingerprint format, in which extensions are sorted into increasing lexicographic order.  This compensates for TLS clients that randomize the order of extensions.
* Updated and amended this README.

## Version 2.5.12

* Fixes some bugs.
* Updated and amended this README.

## Version 2.5.11

* Run-time configurability for Genric Routing Encapsulation (GRE), Cisco Discovery Protocol (CDP), Link-Layer Discovery Protocol (LLDP), Address Resolution Protocol (ARP), Open Shortest Path First (OSPF), NetBIOS Datagram Service (NBDS), NetBIOS Streaming Service (NBSS), Stream Control Transmission Protocol (SCTP), and the Internet Control Message Protocol (ICMP).  These protocols are off by default; they must explicitly appear in the `--select` option to be selected.
* STUN and DNP3 introduce a new convention for reporting unknown type codes in JSON by including the hexadecimal value of the unknown code as a string, such as `"type":"UNKNOWN (0004)"`.  This convention allows for a smaller and simpler schema, since no additional fields are needed to report unknown values.
* Support for the [automatic generation of C++ classes that represent type codes](doc/autogen.md) from Comma Separated Value (CSV) files, in the [src/tables](src/tables) directory.  This facility is currently used by STUN and IKE.
* Experimental support for IKEv2.
* Fuzz tests now run in parallel, making that process considerably faster.  Additional fuzz tests were added.

## Version 2.5.10

* Fixes some bugs.
* Updated and amended this README.

## Version 2.5.9

* Support for detecting, parsing, and reporting STUN packets as JSON.  Fingerprinting for STUN is experimental.

## Version 2.5.8

* Added fuzz testing framework based on libfuzz.  This replaces AFL in the `make fuzz-test` target in `test/`.
* Support for on-demand TCP reassembly of TLS Client Hello packets and other metata.  This feature is configured with the --tcp-reassembly option.
* Support for detecting DNS over TCP packets and reporting that data in the JSON output.
* Support for detecting SMB v1 and v2 and reporting the fields of the negotiate request and response packets in the JSON output.
* Support of detecting IEC 60870-5-104 packets and reporting its fields in the JSON output.

## Version 2.5.7

* Support for detecting SSDP and reporting relevant fields in the JSON ouput.

## Version 2.5.6

* QUIC salt-guessing logic, to find the salt for unknown versions of that protocol.
* Support for parsing and reporting fields of NetBIOS Name Service (NBNS) packets.
* Support for parsing and reporting fields of Multicast DNS (mDNS) packets.

## Version 2.5.5

* Experimental: initial pcap-ng parsing code.
* Initial microbenchmarking code to analyze pcap throughput.
* Telemetry enhancements: performance optimizations and new fields such as the libmerc version and initialization time.
* Added changes to prioritize packet filter config over STATIC_CFG_SELECT.

## Version 2.5.4

* Experimental: initial Android support for standalone mercury and cython integration.
* New option for time-based output file rotation.
* Telemetry bugfixes to address inconsistent data across telemetry files post-rotation.

## Version 2.5.3

* Added support for reading and processing different LINKTYPEs; ETHERNET, RAW (IP), and PPP are currently supported.
* Added TLS and QUIC ALPN and user-agent reporting into libmerc.h API.
* Updated IANA values and added support for Facebook’s custom versions

## Version 2.5.2
* Improved QUIC fingerprinting.
* Added support for HTTP and QUIC process identification.
* Improved HTTP process identification by incorporating the User-Agent as additional context in the classifier.
* Separated the DTLS class from the TLS class, and moved it into its own [separate header file](src/libmerc/dtls.h).

## Version 2.5.1
* Extended the `stats` feature to report HTTP and QUIC metadata data, in addition to TLS data. Refactored the message queues to use tuples to serialise/deserialisze data features.
* IPv6 addresses are now reported in compressed format in the JSON output and `stats` output.
* Added  [libmerc_api.h](src/libmerc_api.h), a header-only C++ library that provides a clean interface into `libmerc.so`, and [libmerc_util](src/libmerc_util.cc), a test/example/driver program that dynamically loads a variant of that library.

## Version 2.5.0
* Replaced resource directory with resource archive.  A single compressed archive (or `.tar.gz`) file holds all of the resources that mercury needs in order to run its classifier.  The --resources command line option now specifies the path of the resources archive.  This change makes it easier to configure and distribute the set of resource files as an atomic set.  The archive format is a conventional Unix Standard tape archive format (as defined by POSIX in IEEE P1003.1-1988, and widely used through the GNU `tar` utility), compressed with GZIP (as defined by RFC1952, and widely used through `gzip` and `pigz`).
* Added the experimental `stats` feature, which computes and stores aggregate statistics regarding TLS fingerprints and destinations, and periodically writes those statistics out to a compressed JSON file.   The stats file output is independent from the normal session-oriented JSON output.  The number of stats entries can be limited in order to protect against memory exhaustion.  This feature is currently experimental, and is likely to evolve.  It uses these new command line options:

        --stats=f                             # write stats to file f
        --stats-time=T                        # write stats every T seconds
        --stats-limit=L                       # limit stats to L entries
* Added [SMTP](src/libmerc/smtp.h) parsing.
* Gathered together most of libmerc's global variables, to enable multiple libmerc instances to be used concurrently.   This makes it possible to update libmerc by loading a newer version of limberc.so. 
* Added the [libmerc_driver](src/libmerc_driver.cc) test program to test concurrent uses of libmerc.

## Version 2.4.0
* Added [batch_gcd](doc/batch-gcd.md), a program for efficiently finding the common factors of RSA public keys.
* Refactored TCP packet processing to use a C++17 `std::variant` for compile-time polymorphism, which enabled considerable code simplification.
* Added [mercury-json-validity-check.sh](test/mercury-json-validity-check.sh) to improve test coverage of mercury's different command line options.

## Version 2.3.6
* Organized all packet processing functions into [libmerc](src/libmerc), a separate library with makefile targets to support both shared objects and a static library.  An interface is defined in [libmerc.h](src/libmerc.h) (with [doxygen-based documentation](doc/mercury.pdf)), which provides a programmatic interface to TLS fingerprinting with destination context.
* Added the initial version of [tls_scanner](src/tls_scanner.cc), a tool for scanning HTTPS servers to obtain certificates, HTTP response headers, and redirect and src= links, and to test for domain fronting.
* Added [cert_analyze](src/cert_analyze.cc), a tool for analyzing X509/PKIX certificates.
* Added command completion for mercury, cert_analyze, and tls_scanner.

## Version 2.3.5
* Optimized the [Naive Bayes classifier for process and malware identification](doc/wnb.md).

## Version 2.3.4
* *Multiple* PCAP files can be piped in to the standard input, like `cat *.pcap | ./mercury`, which can simplify workflow and improve performance, especially when working with HDFS and NFS, by minimizing or eliminating the need to write intermediary files to disk.
* Added defensive coding (no changes in functionality).

## Version 2.3.3
* Improved QUIC processing.
* Added recognition of CONNECT, PUT, and HEAD methods for HTTP fingerprinting.
* Fixed a bug in the --analysis module caused when the fingerprint database contains a count field greater than 2^31.

## Version 2.3.2
* QUIC client fingerprints are now reported.
* PCAP files can be piped in to the standard input, like `cat dhcp.pcap | ./mercury --metadata`.  This feature makes it easier to work with some environments like HDFS.
* Added [documentation](doc/schema.md) for the JSON schema output by mercury.
* New **--nonselected-tcp-data** option writes out the TCP Data field for *non*-selected traffic, as a hex string in the JSON output.  This option provides a view into the TCP data that the --select option does not recognize. The --select filter affects the data written by this option; if you want to see the TCP Data field for all traffic, then '--select=none' on the command line.
* New **--nonselected-udp-data** option, similar to the one above, but for UDP traffic.
* There was a significant refactoring that eliminated much dead code, and flattened the packet-processing code (which is now in `pkt_proc.cc`, which is where you would probably expect to find it).
* Experimental suport for [on-demand TCP reassembly](doc/odtcpr.md).
* Improvements to DNS and DHCP processing and JSON output.
* Added documentation for the [safe parsing strategy](doc/safe-parsing.md) that mercury uses for parsing packets and certificates.

## Version 2.3.0
* New **--resources** command line option causes resource files (used in analysis) to be read from a directory other than the default.  This makes it easier to use a fingerprint prevalence database other than the system default one.
* New metadata output: SSH KEX INIT message and TCP initial sequence number (that is, the SEQ of the TCP SYN packet).
* The packet processing logic has been refactored to use a more systematic approach to packet parsing, which is documented in [doc/safe-parsing](https://github.com/cisco/mercury/blob/master/doc/safe-parsing.md).  The new code is considerably easier to read and extend; it is utilized by the JSON output path, though some functions from the old lower-level approach to packet parsing is still in place in the PCAP output path.

## Version 2.2.0
* New **--metadata** command line option causes JSON output to include a lot more metadata in its output: tls.client.version, tls.client.random, tls.client.session_id, tls.client.cipher_suites, tls.client.compression_methods, tls.client.server_name, tls.server.random, tls.server.certs, http.request.method, http.request.uri, http.request.protocol, http.request.host, and http.request.user_agent.
*  Accomodating the richer metadata required changes to the previous JSON schema.  The current schema is documented in [json-test.py](test/json-test.py).

## Version 2.1.0
* TLS certificates can optionally be output in detail as a JSON object, with the **--certs-json** command.
* Experimental: DNS responses can optionally be output in detail as a JSON object, with the **--dns-json** command.   The JSON schema used with this feature is likely to change.
* The --select (or -s) command now accepts an optional argument that specifies one or more protocols to select.  The argument --select=tls,dns causes mercury to process only TLS and DNS packets, for instance.
* Added support for VXLAN and MPLS
* Per-packet output is no longer supported
<|MERGE_RESOLUTION|>--- conflicted
+++ resolved
@@ -1,8 +1,6 @@
 # CHANGELOG for Mercury
 
-<<<<<<< HEAD
 * Added support for parsing the FTP protocol.
-=======
 ## VERSION 2.6.3
 * Revamped SSH metadata and fingerprints.
 * Minor improvements to reassembly.
@@ -10,7 +8,6 @@
 * Added [`classify`](src/classify.cpp) tool for running classifier
   on a command-line arguments.
 * Minor fixes to reassembly and LDAP parsing
->>>>>>> 8aa2c1be
 
 ## VERSION 2.6.2
 * Removed default interface from template configuration file
