--- conflicted
+++ resolved
@@ -258,11 +258,7 @@
 //#include <thread>
 
 void usage(const char *progname) {
-<<<<<<< HEAD
     fprintf(stdout, "%s: --input <infile> [--prefix] [--prefix-as-hex] [--pem] [--filter weak]\n", progname);
-=======
-    fprintf(stdout, "%s: --input <infile> [--prefix] [--prefix-as-hex] [--pem] [ --json]\n", progname);
->>>>>>> ca7430fb
     exit(EXIT_FAILURE);
 }
 
