--- conflicted
+++ resolved
@@ -996,11 +996,7 @@
     }
     void print_as_json(FILE *f, const char *name, const char *pre="", const char *post="") {
         fprintf(f, "%s\"%s\":{", pre, name);
-<<<<<<< HEAD
-        algorithm.print_as_json_oid(stdout, "algorithm");
-=======
         algorithm.print_as_json_oid(f, "algorithm");
->>>>>>> ca7430fb
         if (parameters.is_not_null()) {
             fprintf(f, ",");
             if (parameters.tag == tlv::OBJECT_IDENTIFIER) {
