--- conflicted
+++ resolved
@@ -678,21 +678,7 @@
     }
 
     if (cfg.capture_interface) {
-<<<<<<< HEAD
-	struct ring_limits rl;
-
-	if (cfg.verbosity) {
-	    printf("initializing interface %s\n", cfg.capture_interface);
-	}
-	ring_limits_init(&rl, cfg.buffer_fraction);
-	
-	af_packet_bind_and_dispatch(&cfg, &rl);
-	
-    } else if (cfg.read_filename) {
-
-	open_and_dispatch(&cfg);
-	
-=======
+
         struct ring_limits rl;
 
         if (cfg.verbosity) {
@@ -702,13 +688,11 @@
 
         af_packet_bind_and_dispatch(&cfg, &rl);
 
-    }
-
-    if (cfg.read_filename) {
+    } else if (cfg.read_filename) {
 
         open_and_dispatch(&cfg);
 
->>>>>>> 313667ad
+
     }
 
     analysis_finalize();
