# makefile for mercury fast fingerprint / packet metadata capture program
#


SHELL = /bin/sh

srcdir = .

INSTALL = /usr/bin/install -c
INSTALLDATA = /usr/bin/install -c -m 644

prefix = @prefix@
exec_prefix=@exec_prefix@
bindir = @bindir@
libdir = @libdir@
localstatedir = @localstatedir@/mercury
datarootdir = @datarootdir@/mercury
interceptdir = @datarootdir@/intercept

.SUFFIXES:
.SUFFIXES: .c .o

LIBMERC = libmerc.a
LIBMERC_SO = libmerc/libmerc.so

# set parameters from configure (autoconf)
#
python      = @PY@
have_py3    = @PYTHON3@
have_pip3   = @PIP3@
have_tpkt3  = @HAVE_TPACKET_V3@
CDEFS       = $(filter -DHAVE_PYTHON3=1, @DEFS@) -DDEFAULT_RESOURCE_DIR="\"$(datarootdir)\""

include ../Makefile_helper.mk

# MERC and MERC_H hold the core source and header files, respectively
#
# MERC   =  mercury.c
ifeq ($(have_tpkt3),yes)
MERC   += af_packet_v3.c
else
MERC   += capture.c
endif
MERC   += config.c
MERC   += json_file_io.c
MERC   += output.c
MERCC  += pkt_processing.cc
MERC   += pcap_file_io.c
MERC   += pcap_reader.c
MERC   += rnd_pkt_drop.c
MERC   += signal_handling.c

MERC_H =  mercury.h
MERC_H += af_packet_v3.h
MERC_H += config.h
MERC_H += control.h
MERC_H += json_file_io.h
MERC_H += llq.h
MERC_H += output.h
MERC_H += pkt_processing.h
MERC_H += pcap_file_io.h
MERC_H += pcap_reader.h
MERC_H += rnd_pkt_drop.h
MERC_H += rotator.h
MERC_H += signal_handling.h

MERC_OBJ = $(MERCC:%.cc=%.o) $(MERC:%.c=%.o)

ifeq ($(have_py3),yes)
# PYANALYSIS = python_interface.c
# CDEFS     += -Wl,--no-as-needed -ldl -lutil $(shell pkg-config --libs --cflags python3)
# CYTARGETS  = python-inference/tls_fingerprint_min.cpp python-inference/tls_fingerprint_min.h python-inference/tls_fingerprint_min_api.h
# CYPREREQ   = python-inference/tls_fingerprint_min.pyx
else
PYANALYSIS = 
CYTARGETS  = 
CYPREREQ   =
endif

CAP        = cap_net_raw,cap_net_admin,cap_dac_override+eip
EUID       = $(id -u)

all: mercury libmerc_test cert_analyze # tls_scanner batch_gcd

# the target libmerc-and-mercury checks to see if libmerc.a needs to
# be rebuilt, rebuilds it if needed, and then builds mercury.
#
#.PHONY: libmerc-and-mercury
#libmerc-and-mercury: libmerc.a mercury # TODO: delete

# implicit rules for building object files from .c and .cc files
#
%.o: %.c
	$(CXX) $(CFLAGS) -c $<
%.o: %.cc
	$(CXX) $(CFLAGS) -c $<

# the target mercury rebuilds mercury, and is dependent on the actual
# libmerc.a file, but it does not trigger any check to see if
# libmerc.a itself needs to be rebuild
#
mercury: mercury.c $(MERC_OBJ) $(MERC_H) libmerc.a Makefile.in
	$(CXX) $(CFLAGS) mercury.c $(MERC_OBJ) -pthread libmerc/libmerc.a -lz -lcrypto -o mercury
	@echo $(COLOR_GREEN) "Build complete; now run 'sudo setcap" $(CAP) "mercury'" $(COLOR_OFF)

debug-mercury: CFLAGS += -DDEBUG -g -O0
debug-mercury: CFLAGS += -fsanitize=address -static-libasan
debug-mercury: debug-libmerc.a mercury

setcap: mercury
	sudo setcap $(CAP) $<

libmerc.a:
	$(MAKE) -j --directory=libmerc libmerc.a

libmerc/libmerc.so:
	$(MAKE) -j --directory=libmerc libmerc.so

.PHONY: libmerc
libmerc:
	$(MAKE) --directory=libmerc
	$(MAKE) --directory=libmerc libmerc.a

.PHONY: debug-libmerc.a
debug-libmerc.a:
	$(MAKE) --directory=libmerc clean
	$(MAKE) -j --directory=libmerc debug-libmerc.a

.PHONY: debug-libmerc
debug-libmerc:
	$(MAKE) --directory=libmerc clean
	$(MAKE) -j --directory=libmerc debug-libmerc.so

.PHONY: unstripped-libmerc
unstripped-libmerc:
	$(MAKE) -j --directory=libmerc unstripped-libmerc.so unstripped-libmerc.a

.PHONY: stripped-libmerc
stripped-libmerc:
	$(MAKE) -j --directory=libmerc stripped-libmerc.so

tls_scanner: tls_scanner.cc libmerc
	$(CXX) $(CFLAGS) tls_scanner.cc libmerc/libmerc.a -pthread -lssl -lcrypto -lz -o tls_scanner

batch_gcd: CFLAGS += -march=native -flto
batch_gcd: batch_gcd.cc
	$(CXX) $(CFLAGS) batch_gcd.cc -Bdynamic -lgmpxx -lgmp -pthread -o batch_gcd

cert_analyze: cert_analyze.cc libmerc/datum.cc libmerc/asn1.h
	$(CXX) $(CFLAGS) cert_analyze.cc libmerc/datum.cc libmerc/asn1.cc libmerc/asn1/oid.cc -pthread -lcrypto -o cert_analyze

os_identifier: os_identifier.cc os-identification/os_identifier.h libmerc/datum.cc
	$(CXX) $(CFLAGS) -I libmerc/ os_identifier.cc libmerc/datum.cc -lz -o os_identifier 

archive_reader: archive_reader.cc libmerc/archive.h
	$(CXX) $(CFLAGS) archive_reader.cc -lz -lcrypto -o archive_reader 

string: string.cc stringalgs.h options.h
	$(CXX) $(CFLAGS) string.cc -o string

<<<<<<< HEAD
decode: decode.cc
	$(CXX) $(CFLAGS) decode.cc -o decode
=======
pcap: pcap.cc pcap_file_io.c pcap_file_io.h
	$(CXX) $(CFLAGS) pcap.cc pcap_file_io.c -o pcap
>>>>>>> eadecc50

# implicit rule for building object files
#
%.o: %.c %.h
#	$(CXX) $(CFLAGS) $(shell pkg-config --libs --cflags python3) -c $<
	$(CXX) $(CFLAGS) -c $<

# implicit rule for building object files from .cc files
#
%.o: %.cc %.h
#	$(CXX) $(CFLAGS) $(shell pkg-config --libs --cflags python3) -c $<
	$(CXX) $(CFLAGS) -c $<

# rule to build the cython/python analysis engine in python-inference
#
$(CYTARGETS): $(CYPREREQ)
ifeq ($(have_py3),yes)
	python3 python-inference/setup.py build_ext --inplace
endif

#MERC_OBJ = $(MERC:%.o=%.c)

libmerc_test: libmerc_test.c $(LIBMERC_SO) Makefile.in
	$(CC) -Wall -std=c17 libmerc_test.c -pthread -L./libmerc $(LIBMERC_SO) -lz -lcrypto -o libmerc_test
	@echo $(COLOR_GREEN) "To run before 'make install', export LD_LIBRARY_PATH=$(shell pwd)/libmerc" $(COLOR_OFF)

libmerc_driver:
	cd ../unit_tests; $(MAKE) libmerc_driver

#libmerc_driver_coverage: debug-libmerc libmerc_driver.cc $(LIBMERC_SO) Makefile.in libmerc/catch2/catch.hpp
#	$(CXX) $(CFLAGS) libmerc_driver.cc libmerc/catch2/catch2main.cc -pthread -o libmerc_driver -fsanitize=address -lasan -L./libmerc $(LIBMERC_SO) -lcrypto -ldl -lz  --coverage
#	@echo "creating copy of libmerc.so for testing purposes"
#	cp libmerc/libmerc.so libmerc/libmerc.so.alt

# intercept.so
#

intercept.so: intercept.cc libmerc.a
	g++ -std=c++17 -Wall -Wno-narrowing intercept.cc libmerc/pkt_proc.cc -D_GNU_SOURCE -I/usr/include/nspr/ -fPIC -shared -lssl -lnspr4 -lgnutls libmerc/libmerc.a -o intercept.so

# special targets
#

.PHONY: clean
clean: libmerc-clean
<<<<<<< HEAD
	rm -rf mercury libmerc_test tls_scanner cert_analyze os_identifier archive_reader batch_gcd string decode gmon.out *.o *.json.gz
=======
	rm -rf mercury libmerc_test tls_scanner cert_analyze os_identifier archive_reader batch_gcd string pcap format intercept.so gmon.out *.o *.json.gz
>>>>>>> eadecc50
	for file in Makefile.in README.md configure.ac; do if [ -e "$$file~" ]; then rm -f "$$file~" ; fi; done
	for file in mercury.c libmerc_test.c tls_scanner.cc cert_analyze.cc $(MERC) $(MERC_H); do if [ -e "$$file~" ]; then rm -f "$$file~" ; fi; done

.PHONY: libmerc-clean
libmerc-clean:
	cd libmerc && $(MAKE) clean

.PHONY: distclean
distclean: clean
	rm -rf Makefile autom4te.cache config.log config.status

.PHONY: install
install: libmerc mercury
	mkdir -p $(bindir)
	$(INSTALL) mercury $(bindir)
#	$(INSTALL) $(LIBMERC) $(libdir)
	ldconfig
#	setcap cap_net_raw,cap_net_admin,cap_dac_override+eip $(bindir)/mercury
	-useradd --system --no-create-home --user-group mercury
	mkdir -p $(localstatedir)
	$(INSTALL) -d $(localstatedir) -o mercury -g mercury

.PHONY: install-nonroot
install-nonroot: mercury
	mkdir -p $(bindir)
	$(INSTALL) mercury $(bindir)
	mkdir -p $(localstatedir)
	$(INSTALL) -d $(localstatedir)

.PHONY: install-intercept.so
install-intercept.so: intercept.so
	mkdir -p $(interceptdir)
	chmod o+w $(interceptdir)
	$(INSTALL) intercept.so $(libdir)
	@echo "install complete; run 'export LD_PRELOAD=$(libdir)/intercept.so' to perform interception"

.PHONY: uninstall
uninstall:
	rm -f $(bindir)/mercury
	rm -f $(libdir)/$(LIBMERC)
	ldconfig
	@echo "local captures not removed; to do that, run 'rm -rf $(localstatedir)'"

#  To build mercury for profiling using gprof, run
#
#     make clean
#     make OPTFLAGS="-pg"
#
#  ... to first remove all of the normally-built components, and then
#  build all of them with gprof instrumentation.  See 'man gprof' for
#  further informataion.

.PHONY: cppcheck
cppcheck: $(MERC)
	cppcheck --language=c++ --std=c++17 --force --enable=all -URAPIDJSON_DOXYGEN_RUNNING --template='{file}:{line}:{severity}:{message}' $^
	cd libmerc && $(MAKE) cppcheck

.PHONY: test
test: mercury libmerc_driver
	cd ../test && $(MAKE)

major=$(shell cat ../VERSION | grep -o "^[0-9]*")
minor=$(subst .,,$(shell cat ../VERSION | grep -o "\.[0-9]*\."))
patch=$(shell cat ../VERSION | grep -o "[0-9]*$$")
version=$(major).$(minor).$(patch)
MSV ="-DMERCURY_SEMANTIC_VERSION=$(major),$(minor),$(patch)"
.PHONY: increment-patchlevel increment-minor-version increment-major-version
increment-patchlevel:
	echo $(major).$(minor).$(shell expr $(patch) + 1) > ../VERSION
	git tag -a $(major).$(minor).$(shell expr $(patch) + 1) -m "\"patchlevel increment\""

increment-minor-version:
	echo $(major).$(shell expr $(minor) + 1).0 > ../VERSION
	git tag -a $(major).$(shell expr $(minor) + 1).0 -m "\"minor version increment\""

increment-major-version:
	echo $(shell expr $(major) + 1).0.0 > ../VERSION
	git tag -a $(shell expr $(major) + 1).0.0 -m "\"major version increment\""

# EOF<|MERGE_RESOLUTION|>--- conflicted
+++ resolved
@@ -158,13 +158,11 @@
 string: string.cc stringalgs.h options.h
 	$(CXX) $(CFLAGS) string.cc -o string
 
-<<<<<<< HEAD
 decode: decode.cc
 	$(CXX) $(CFLAGS) decode.cc -o decode
-=======
+
 pcap: pcap.cc pcap_file_io.c pcap_file_io.h
 	$(CXX) $(CFLAGS) pcap.cc pcap_file_io.c -o pcap
->>>>>>> eadecc50
 
 # implicit rule for building object files
 #
@@ -210,11 +208,7 @@
 
 .PHONY: clean
 clean: libmerc-clean
-<<<<<<< HEAD
-	rm -rf mercury libmerc_test tls_scanner cert_analyze os_identifier archive_reader batch_gcd string decode gmon.out *.o *.json.gz
-=======
-	rm -rf mercury libmerc_test tls_scanner cert_analyze os_identifier archive_reader batch_gcd string pcap format intercept.so gmon.out *.o *.json.gz
->>>>>>> eadecc50
+	rm -rf mercury libmerc_test tls_scanner cert_analyze os_identifier archive_reader batch_gcd string decode pcap format intercept.so gmon.out *.o *.json.gz
 	for file in Makefile.in README.md configure.ac; do if [ -e "$$file~" ]; then rm -f "$$file~" ; fi; done
 	for file in mercury.c libmerc_test.c tls_scanner.cc cert_analyze.cc $(MERC) $(MERC_H); do if [ -e "$$file~" ]; then rm -f "$$file~" ; fi; done
 
