/*
 * tls.c
 *
 * Copyright (c) 2021 Cisco Systems, Inc. All rights reserved.  License at
 * https://github.com/cisco/mercury/blob/master/LICENSE
 */

#include "json_object.h"
#include "tls.h"
#include "match.h"
#include "x509.h"
#include "quic.h"
#include "fingerprint.h"
#include "tls_extensions.h"
#include "ech.hpp"

/* TLS Constants */

#define L_ContentType              1
#define L_ProtocolVersion          2
#define L_RecordLength             2
#define L_HandshakeType            1
#define L_HandshakeLength          3
#define L_ProtocolVersion          2
#define L_Random                  32
#define L_SessionIDLength          1
#define L_CipherSuiteVectorLength  2
#define L_CompressionMethodsLength 1
#define L_ExtensionsVectorLength   2
#define L_ExtensionType            2
#define L_ExtensionLength          2

#define L_NamedGroupListLen        2
#define L_ProtocolVersionListLen   1

/*
 * field lengths used in serverHello parsing
 */
#define L_CipherSuite              2
#define L_CompressionMethod        1
#define L_CertificateLength        3
#define L_CertificateListLength    3

/*
 * expanded set of static extensions
 */
#define num_static_extension_types 20

/*
 * extension types used in normalization
 */
#define type_sni                             0x0000
#define type_supported_groups                0x000a
#define type_alpn                            0x0010
#define type_supported_versions              0x002b
#define type_session_ticket                  0x0023
#define type_quic_transport_parameters       0x0039
#define type_quic_transport_parameters_draft 0xffa5

#define type_ech_client_hello                0xfe0d

static uint16_t static_extension_types[num_static_extension_types] = {
        1,         /* max fragment length                    */
        5,         /* status_request                         */
        7,         /* client authz                           */
        8,         /* server authz                           */
        9,         /* cert type                              */
        10,        /* supported_groups                       */
        11,        /* ec_point_formats                       */
        13,        /* signature_algorithms                   */
        15,        /* heartbeat                              */
        16,        /* application_layer_protocol_negotiation */
        17,        /* status request v2                      */
        24,        /* token binding                          */
        27,        /* compressed certificate                 */
        28,        /* record size limit                      */
        type_quic_transport_parameters,
        43,        /* supported_versions                     */
        45,        /* psk_key_exchange_modes                 */
        50,        /* signature algorithms cert              */
        21760,     /* token binding (old)                    */
        type_quic_transport_parameters_draft
    };

void tls_extensions::print(struct json_object &o, const char *key) const {

    struct datum ext_parser{this->data, this->data_end};

    struct json_array array{o, key};

    while (ext_parser.length() > 0) {
        uint64_t tmp_len = 0;
        uint64_t tmp_type;

        const uint8_t *data = ext_parser.data;
        if (ext_parser.read_uint(&tmp_type, L_ExtensionType) == false) {
            break;
        }
        if (ext_parser.read_uint(&tmp_len, L_ExtensionLength) == false) {
            break;
        }
        if (ext_parser.skip(tmp_len) == false) {
            break;
        }

        struct datum ext{data, ext_parser.data};
        array.print_hex(ext);

    }

    array.close();
}

void tls_extensions::print_server_name(struct json_object &o, const char *key) const {

    struct datum ext_parser{this->data, this->data_end};

    while (ext_parser.length() > 0) {
        uint64_t tmp_len = 0;
        uint64_t tmp_type;

        const uint8_t *data = ext_parser.data;
        if (ext_parser.read_uint(&tmp_type, L_ExtensionType) == false) {
            break;
        }
        if (ext_parser.read_uint(&tmp_len, L_ExtensionLength) == false) {
            break;
        }
        if (ext_parser.skip(tmp_len) == false) {
            break;
        }
        const uint8_t *data_end = ext_parser.data;

        if (tmp_type == type_sni) {
            struct datum ext{data, data_end};
            //            tls.print_key_json_string("server_name", pf.x.packet_data.value + SNI_HDR_LEN, pf.x.packet_data.length - SNI_HDR_LEN);
            // o.print_key_json_string(key, ext.data + SNI_HDR_LEN, ext.length() - SNI_HDR_LEN);
            ext.skip(SNI_HDR_LEN);
            o.print_key_json_string(key, ext);
        }
    }

}

datum tls_extensions::get_supported_groups() const {

    datum ext_parser{this->data, this->data_end};

    while (ext_parser.length() > 0) {
        uint64_t tmp_len = 0;
        uint64_t tmp_type;

        const uint8_t *data = ext_parser.data;
        if (ext_parser.read_uint(&tmp_type, L_ExtensionType) == false) {
            break;
        }
        if (ext_parser.read_uint(&tmp_len, L_ExtensionLength) == false) {
            break;
        }
        if (ext_parser.skip(tmp_len) == false) {
            break;
        }
        const uint8_t *data_end = ext_parser.data;

        if (tmp_type == type_supported_groups) {
            return datum{data, data_end};
        }
    }
    return { nullptr, nullptr };
}


//   Application Layer Protocol Negotiation (following RFC 7301)
//
//   enum {
//       application_layer_protocol_negotiation(16), (65535)
//   } ExtensionType;
//
//   The "extension_data" field of the
//   ("application_layer_protocol_negotiation(16)") extension SHALL
//   contain a "ProtocolNameList" value.
//
//   opaque ProtocolName<1..2^8-1>;
//
//   struct {
//       ProtocolName protocol_name_list<2..2^16-1>
//   } ProtocolNameList;
//
//   "ProtocolNameList" contains the list of protocols advertised by the
//   client, in descending order of preference.  Protocols are named by
//   IANA-registered, opaque, non-empty byte strings, as described further
//   in Section 6 ("IANA Considerations") of this document.  Empty strings
//   MUST NOT be included and byte strings MUST NOT be truncated.
//
//

class protocol_name : public datum {
public:
    protocol_name(datum &d) {
        uint8_t length = 0;
        d.read_uint8(&length);
        parse(d, length);
    }

    bool is_grease() const {
        if (length() != 2) {
            return false;
        }
        if (data[0] == data[1] and (data[0] & 0x0f) == 0x0a) {
            return true;
        }
        return false;
    }

    void write_json(json_array &a) const {
        if (is_grease()) {
            a.print_string("\\n\\n");  // print json-escaped CR
        } else {
            a.print_json_string(*this);
        }
    }

};

class protocol_name_list {
    datum data;

public:

    protocol_name_list(datum &d) {
        uint16_t length;
        d.read_uint16(&length);
        data.parse(d, length);
    }

    datum get_data() const {
        return data;
    }


    // write ALPN strings into an array inside the json_object \param
    // o, normalizing all GREASE values to hexadecimal 0a0a ("\n\n")
    //
    void write_json(json_object &o, const char *key) {
        json_array alpn_array{o, key};
        while (data.is_not_empty()) {
            protocol_name name{data};
            name.write_json(alpn_array);
        }
        alpn_array.close();
    }
};

void tls_extensions::print_alpn(struct json_object &o, const char *key) const {

    struct datum ext_parser{this->data, this->data_end};

    while (ext_parser.length() > 0) {
        uint64_t tmp_len = 0;
        uint64_t tmp_type;

        const uint8_t *data = ext_parser.data;
        if (ext_parser.read_uint(&tmp_type, L_ExtensionType) == false) {
            break;
        }
        if (ext_parser.read_uint(&tmp_len, L_ExtensionLength) == false) {
            break;
        }
        if (ext_parser.skip(tmp_len) == false) {
            break;
        }
        const uint8_t *data_end = ext_parser.data;

        if (tmp_type == type_alpn) {
            struct datum ext{data, data_end};
            ext.skip(L_ExtensionType + L_ExtensionLength);
            protocol_name_list pnl{ext};
            pnl.write_json(o, key);
        }
    }
}

void tls_extensions::print_quic_transport_parameters(struct json_object &o, const char *key) const {

    struct datum ext_parser{this->data, this->data_end};

    while (ext_parser.length() > 0) {
        uint64_t tmp_len = 0;
        uint64_t tmp_type;

        const uint8_t *data = ext_parser.data;
        if (ext_parser.read_uint(&tmp_type, L_ExtensionType) == false) {
            break;
        }
        if (ext_parser.read_uint(&tmp_len, L_ExtensionLength) == false) {
            break;
        }
        if (ext_parser.skip(tmp_len) == false) {
            break;
        }
        const uint8_t *data_end = ext_parser.data;

        if (tmp_type == type_quic_transport_parameters) {
            struct datum ext{data, data_end};
            o.print_key_hex(key, ext);

            // print user_agent, if there is one in the quic transport parameters
            //
            ext.skip(4);   // skip extension type and length
            while (ext.length() > 0) {
                quic_transport_parameter qtp(ext);
                if (qtp.get_id().value() == type_quic_user_agent) {
                    o.print_key_json_string("google_user_agent", qtp.get_value());
                }
            }

        } else if (tmp_type == type_quic_transport_parameters_draft) {
            struct datum ext{data, data_end};
            o.print_key_hex("quic_transport_parameters_draft", ext);

            // print user_agent, if there is one in the quic transport parameters
            //
            ext.skip(4);   // skip extension type and length
            while (ext.length() > 0) {
                quic_transport_parameter qtp(ext);
                if (qtp.get_id().value() == type_quic_user_agent) {
                    o.print_key_json_string("google_user_agent", qtp.get_value());
                }
            }
        }
    }

}

void tls_extensions::set_meta_data(struct datum &server_name,
                                   struct datum &user_agent,
                                   //std::vector<std::string>& alpn
                                   datum &alpn
                                   ) const {

    struct datum ext_parser{this->data, this->data_end};

    while (ext_parser.length() > 0) {
        uint64_t tmp_len = 0;
        uint64_t tmp_type;

        const uint8_t *data = ext_parser.data;
        if (ext_parser.read_uint(&tmp_type, L_ExtensionType) == false) {
            break;
        }
        if (ext_parser.read_uint(&tmp_len, L_ExtensionLength) == false) {
            break;
        }
        if (ext_parser.skip(tmp_len) == false) {
            break;
        }
        const uint8_t *data_end = ext_parser.data;

        if (tmp_type == type_sni) {
            struct datum ext{data, data_end};
            ext.skip(SNI_HDR_LEN);
            server_name = ext;
        }

        if (tmp_type == type_quic_transport_parameters_draft) {
            struct datum ext{data, data_end};
            ext.skip(4);    // skip extension type and length
            while (ext.length() > 0) {
                quic_transport_parameter qtp(ext);
                if (qtp.get_id().value() == type_quic_user_agent) {
                    user_agent = qtp.get_value();
                }
            }
        }

        if (tmp_type == type_alpn) {
            struct datum ext{data, data_end};
            ext.skip(L_ExtensionType + L_ExtensionLength);
            protocol_name_list pnl{ext};
            alpn = pnl.get_data();
            // datum data = pnl.get_data();
            // while (data.is_not_empty()) {
            //     protocol_name name{data};
            //     alpn.push_back(name.get_string());
            // }
        }

    }
}

struct tls_extension {
    uint16_t type;
    uint16_t length;
    struct datum value;
    const uint8_t *type_ptr;
    const uint8_t *length_ptr;
    uint16_t cnt; //No.of extensions of the same type
    uint16_t encoded_type;

    tls_extension() : type{0}, length{0}, value{NULL, NULL}, type_ptr{NULL}, length_ptr{NULL}, cnt{0} { }

    tls_extension(struct datum &p) : type{0}, length{0}, value{NULL, NULL}, type_ptr{NULL}, length_ptr{NULL}, cnt{0} {

        type_ptr = p.data;
        if (p.read_uint16(&type) == false) { return; }
        length_ptr = p.data;
        if (p.read_uint16(&length) == false) { return; }
        if (length <= p.length()) {
            value.data = p.data;
            value.data_end = value.data + length;
            p.data += length;
        }

        // Initialize with degreased extension 
        if (is_grease()) {
            encoded_type = 0x0a0a;
        } else {
            encoded_type = type;
        }
    }

    bool is_not_empty() { return value.is_not_empty(); }

    bool is_grease() const {
        return ((type & 0x0f0f) == 0x0a0a);
    }

    bool is_private_extension() const {
        return((type == 65280) || (type >= 65282));
    }

    bool is_unassigned_extension() const {
        return (type >=62 && type <= 65279 && !is_grease());
    }


    void fingerprint_format1(struct buffer_stream &b, enum tls_role role) {
        if (uint16_match(type, static_extension_types, num_static_extension_types) == true) {
            if (type == type_supported_groups) {
                // fprintf(stderr, "I am degreasing supported groups\n");
                b.write_char('(');
                b.write_hex_uint(encoded_type);
                write_length(b);
                write_degreased_value(b, L_NamedGroupListLen);
                b.write_char(')');

            } else if (type == type_supported_versions) {
                // fprintf(stderr, "I am degreasing supported versions\n");
                b.write_char('(');
                b.write_hex_uint(encoded_type);
                write_length(b);
                if (role == tls_role::client) {
                    write_degreased_value(b, L_ProtocolVersionListLen);
                } else {
                    write_degreased_value(b, 0);
                }
                b.write_char(')');

            } else if (type == type_quic_transport_parameters || type == type_quic_transport_parameters_draft) {
                b.write_char('(');
                b.write_char('(');
                b.write_hex_uint(encoded_type);
                b.write_char(')');

                // sort quic transport parameter ids, then write them
                // into the fingerprint
                //
                std::vector<variable_length_integer_datum> id_vector;
                while (value.is_not_null()) {
                    quic_transport_parameter qtp{value};
                    if (qtp.is_not_empty()) {
                        id_vector.push_back(qtp.get_id());
                    }
                }
                std::sort(id_vector.begin(),
                          id_vector.end(),
                          [](const variable_length_integer_datum &a, const variable_length_integer_datum &b) {
                              if (a.is_grease()) {
                                  if (b.is_grease()) {
                                      return false;
                                  }
                                  return 0x1b < b.value();
                              } else if (b.is_grease()) {
                                  return a.value() < 0x1b;
                              }
                              return a.cmp(b) < 0;
                          }
                          );
                b.write_char('[');
                for (const auto &id : id_vector) {
                    b.write_char('(');
                    if (!id.is_grease()) {
                        id.write(b);
                    } else {
                        // write out the smallest GREASE value (0x1b == 27)
                        b.write_char('1');
                        b.write_char('b');
                    }
                    b.write_char(')');
                }
                b.write_char(']');
                b.write_char(')');


            } else {
                b.write_char('(');
                b.write_hex_uint(encoded_type);
                write_length(b);
                write_value(b);
                b.write_char(')');
            }
        } else {
            b.write_char('(');
            b.write_hex_uint(encoded_type);
            b.write_char(')');
        }

    }

    void write_degreased_type(struct buffer_stream &b) const {
        if (type_ptr) {
            raw_as_hex_degrease(b, type_ptr, sizeof(uint16_t));
        }
    }

    void write_length(struct buffer_stream &b) const {
        if (length_ptr) {
            raw_as_hex_degrease(b, length_ptr, sizeof(uint16_t));
        }
    }
    void write_degreased_value(struct buffer_stream &b, ssize_t ungreased_len) const {
        if (value.is_not_empty()) {
            size_t skip_len;
            size_t greased_len;
            if (ungreased_len < value.length()) {
                skip_len = ungreased_len;
                greased_len = value.length() - ungreased_len;
            } else {
                skip_len = value.length();
                greased_len = 0;
            }
            b.raw_as_hex(value.data, skip_len);
            raw_as_hex_degrease(b, value.data + skip_len, greased_len);
        }
    }
    void write_value(struct buffer_stream &b) const {
        if (value.is_not_empty()) {
            b.raw_as_hex(value.data, value.length());
        }
    }

    void write_raw_features(writeable &buf, bool &first) const {
        if (!first) {
            buf.copy(',');
        } else {
            first = false;
        }

        buf.copy('[');
        buf.write_quote_enclosed_hex(type_ptr, sizeof(type));
        buf.copy(',');
        buf.write_quote_enclosed_hex(value);
        buf.copy(']');
    }

};

void tls_extensions::fingerprint(struct buffer_stream &b, enum tls_role role) const {

    struct datum ext_parser{this->data, this->data_end};
    b.write_char('(');
    while (ext_parser.length() > 0) {

        tls_extension x{ext_parser};
        if (x.value.data == NULL) {
            break;
        }
        if (uint16_match(x.type, static_extension_types, num_static_extension_types) == true) {
            if (x.type == type_supported_groups) {
                // fprintf(stderr, "I am degreasing supported groups\n");
                b.write_char('(');
                x.write_degreased_type(b);
                x.write_length(b);
                x.write_degreased_value(b, L_NamedGroupListLen);
                b.write_char(')');

            } else if (x.type == type_supported_versions) {
                // fprintf(stderr, "I am degreasing supported versions\n");
                b.write_char('(');
                x.write_degreased_type(b);
                x.write_length(b);
                if (role == tls_role::client) {
                    x.write_degreased_value(b, L_ProtocolVersionListLen);
                } else {
                    x.write_degreased_value(b, 0);
                }
                b.write_char(')');

            } else if (x.type == type_quic_transport_parameters || x.type == type_quic_transport_parameters_draft) {
                b.write_char('(');
                b.write_char('(');
                x.write_degreased_type(b);
                b.write_char(')');

                // loop over quic transport parameters, write each type code
                //
                b.write_char('(');
                while (x.value.is_not_null()) {
                    quic_transport_parameter qtp{x.value};
                    if (qtp.is_not_empty()) {
                        b.write_char('(');
                        qtp.write_id(b);
                        b.write_char(')');
                    }
                }
                b.write_char(')');
                b.write_char(')');

            } else {
                b.write_char('(');
                x.write_degreased_type(b);
                x.write_length(b);
                x.write_value(b);
                b.write_char(')');
            }
        } else {
            b.write_char('(');
            x.write_degreased_type(b);
            b.write_char(')');
        }

    }
    b.write_char(')');

}

void tls_extensions::fingerprint_quic_tls(struct buffer_stream &b, enum tls_role role) const {

    struct datum ext_parser{this->data, this->data_end};

    std::vector<tls_extension> tls_ext_vec;

    // push all extensions for sorting
    //
    while (ext_parser.length() > 0) {

        tls_extension x{ext_parser};
        if (x.value.data == NULL) {
            break;
        }

        tls_ext_vec.push_back(x);
    }

    //sort extensions based on type and memcmp in case of same type
    std::sort(tls_ext_vec.begin(),tls_ext_vec.end(),
              [](const tls_extension &a, const tls_extension &b) {
                  if (a.is_grease()) {
                      if (b.is_grease()) {
                          return false;
                      }
                      return 0x0a0a < b.type;
                      } else if (b.is_grease()) {
                          return a.type < 0x0a0a;
                      }
                  if (a.type != b.type) {
                      return a.type < b.type;
                  }
                  if (a.length != b.length) {
                      return a.length < b.length;
                  }
                  return a.value.cmp(b.value) < 0;
              }
              );

    b.write_char('[');
    for (auto &x : tls_ext_vec) {
        x.fingerprint_format1(b, role);
    }
    b.write_char(']');
}

void tls_extensions::fingerprint_format2(struct buffer_stream &b, enum tls_role role) const {

    struct datum ext_parser{this->data, this->data_end};
    std::array<std::array<tls_extension, tls_extensions::max_repeat_extensions>, tls_extensions_assign::include_list_len> extensions_list;

    int32_t index = -1;
    
    // Store the sorted index of all extensions

    while (ext_parser.length() > 0) {

        tls_extension x{ext_parser};
        if (x.value.data == NULL) {
            break;
        }

        index = tls_extensions_assign::get_index(x.type);

        if (index == -1) {
            if (x.is_private_extension()) {
                // Unknown private extensions will be encoded as the
                // smallest extension in private extension range
                x.encoded_type = tls_extensions_assign::smallest_private_extn;
            } else if (x.is_unassigned_extension()) {
                // Unknown unassigned extensions will be encoded as the
                // smallest extension in the unassigned range
                x.encoded_type = tls_extensions_assign::smallest_unassigned_extn;
            }
            index = tls_extensions_assign::get_index(x.encoded_type);
        }

        if (index >= 0) {
            int cnt = extensions_list[index][0].cnt;
            
            if (cnt < tls_extensions::max_repeat_extensions) {
                extensions_list[index][cnt] = x;
                extensions_list[index][0].cnt++;
            }
        }
    }

    b.write_char('[');
    for (int extn = 0; extn < tls_extensions_assign::include_list_len; extn++) {
        uint8_t extn_cnt = extensions_list[extn][0].cnt;
        if (extn_cnt > 1) {
            std::sort(extensions_list[extn].begin(), extensions_list[extn].begin() + extensions_list[extn][0].cnt,
              [](const tls_extension &a, const tls_extension &b) {
                if (a.is_grease()) {
                    if (b.is_grease()) {
                        return false;
                    }
                    return 0x0a0a < b.type;
                } else if (b.is_grease()) {
                    return a.type < 0x0a0a;
                }
                if (a.length != b.length) {
                    return a.length < b.length;
                }
                return a.value.cmp(b.value) < 0;
            }
            );
        }
        for (int count = 0; count < extn_cnt; count++) {
            tls_extension &x = extensions_list[extn][count];
            x.fingerprint_format1(b, role);
        }
    }
   b.write_char(']'); 
}

void tls_extensions::write_raw_features(writeable &buf) const {
    buf.copy('[');
    struct datum ext_parser{this->data, this->data_end};
    bool first_extension = true;
    while (ext_parser.length() > 0) {
        tls_extension x{ext_parser};
        x.write_raw_features(buf, first_extension);
    }
    buf.copy(']');
}

void tls_extensions::print_session_ticket(struct json_object &o, const char *key) const {

    struct datum ext_parser{this->data, this->data_end};

    while (ext_parser.length() > 0) {
        uint64_t tmp_len = 0;
        uint64_t tmp_type;

        const uint8_t *data = ext_parser.data;
        if (ext_parser.read_uint(&tmp_type, L_ExtensionType) == false) {
            break;
        }
        if (ext_parser.read_uint(&tmp_len, L_ExtensionLength) == false) {
            break;
        }
        if (ext_parser.skip(tmp_len) == false) {
            break;
        }

        if (tmp_type == type_session_ticket) {

            // possible format, as per https://tools.ietf.org/html/rfc5077#section-4
            //
            // struct {
            //    opaque key_name[16];
            //    opaque iv[16];
            //    opaque encrypted_state<0..2^16-1>;
            //    opaque mac[32];
            // } ticket;

            struct datum ext{data + L_ExtensionType + L_ExtensionLength, ext_parser.data};
            o.print_key_hex(key, ext);
        }
    }

}

void tls_extensions::print_ech_client_hello(struct json_object &o) const {

    struct datum ext_parser{this->data, this->data_end};

    while (ext_parser.length() > 0) {
        uint64_t tmp_len = 0;
        uint64_t tmp_type;

        const uint8_t *data = ext_parser.data;
        if (ext_parser.read_uint(&tmp_type, L_ExtensionType) == false) {
            break;
        }
        if (ext_parser.read_uint(&tmp_len, L_ExtensionLength) == false) {
            break;
        }
        if (ext_parser.skip(tmp_len) == false) {
            break;
        }

        if (tmp_type == type_ech_client_hello) {
            struct datum ext{data + L_ExtensionType + L_ExtensionLength, ext_parser.data};
            ech_client_hello{ext}.write_json(o);
        }
    }

}

#define L_DTLSCookieLength             1

void tls_client_hello::parse(struct datum &p) {
    uint64_t tmp_len;

    mercury_debug("%s: processing packet\n", __func__);

    // parse clientHello.ProtocolVersion
    protocol_version.parse(p, L_ProtocolVersion);
    if (protocol_version.is_not_readable()) {
        return;
    }

    // determine if this is DTLS or plain old TLS
    if (protocol_version.data[0] == 0xfe) {
        dtls = true;
    }

    // parse clientHello.Random
    random.parse(p, L_Random);

    // parse SessionID
    if (p.read_uint(&tmp_len, L_SessionIDLength) == false) {
        return;
    }
    session_id.parse(p, tmp_len);

    if (dtls) {
        // skip over Cookie and CookieLen
        if (p.lookahead_uint(L_DTLSCookieLength, &tmp_len) == false) {
            return;
        }
        if (p.skip(tmp_len + L_DTLSCookieLength) == false) {
            return;
        }
    }

    // parse clientHello.Ciphersuites
    if (p.read_uint(&tmp_len, L_CipherSuiteVectorLength) == false) {
        return;
    }
    if (tmp_len & 1) {
        return;  // not a valid ciphersuite vector length
    }
    ciphersuite_vector.parse(p, tmp_len);

    // parse compression methods
    if (p.read_uint(&tmp_len, L_CompressionMethodsLength) == false) {
        return;
    }
    compression_methods.parse(p, tmp_len);

    // parse extensions vector
    if (p.read_uint(&tmp_len, L_ExtensionsVectorLength) == false) {
        return;
    }
    extensions.parse_soft_fail(p, tmp_len);

    return;

}
void tls_client_hello::write_raw_features(writeable &buf) const {
    buf.copy('[');
    buf.write_quote_enclosed_hex(protocol_version);
    buf.copy(',');
    buf.write_quote_enclosed_hex(ciphersuite_vector);
    buf.copy(',');
    extensions.write_raw_features(buf);
    buf.copy(']');
}


void tls_client_hello::write_json(struct json_object &record, bool output_metadata) const {
    if (ciphersuite_vector.is_not_readable()) {
        return;
    }
    const char *label = "tls";
    if (dtls) {
        label = "dtls";
    }
    struct json_object tls{record, label};
    struct json_object tls_client{tls, "client"};
    if (output_metadata) {
        tls_client.print_key_hex("version", protocol_version);
        tls_client.print_key_hex("random", random);
        tls_client.print_key_hex("session_id", session_id);
        tls_client.print_key_hex("cipher_suites", ciphersuite_vector);
        tls_client.print_key_hex("compression_methods", compression_methods);
        //tls.print_key_hex("extensions", hello.extensions);
        //hello.extensions.print(tls, "extensions");
    }
    extensions.print_server_name(tls_client, "server_name");
    extensions.print_quic_transport_parameters(tls_client, "quic_transport_parameters");
    if (output_metadata) {
        extensions.print_alpn(tls_client, "application_layer_protocol_negotiation");
        extensions.print_session_ticket(tls_client, "session_ticket");
        extensions.print_ech_client_hello(tls_client);
    }

    if (output_raw_features) {
        data_buffer<4096> buf;
        write_raw_features(buf);
        tls_client.print_key_json_string("features", buf.contents());
    }

    tls_client.close();
    tls.close();
}

// static function
//
void tls_client_hello::write_json(struct datum &data, struct json_object &record, bool output_metadata) {
    struct tls_record rec{data};
    struct tls_handshake handshake{rec.fragment};
    struct tls_client_hello hello{handshake.body};
    hello.write_json(record, output_metadata);
}

void tls_client_hello::fingerprint(struct buffer_stream &buf, size_t format_version) const {
    if (is_not_empty() == false) {
        return;
    }
    if (format_version == 0) {
        ;
    } else if (format_version >= 1 && format_version <= 2) {
        buf.write_uint8(format_version);
        buf.write_char('/');
    } else {
        return; // unsupported format version
    }

    /*
     * copy clientHello.ProtocolVersion
     */
    buf.write_char('(');
    buf.raw_as_hex(protocol_version.data, protocol_version.length());
    buf.write_char(')');

    /* copy ciphersuite offer vector */
    buf.write_char('(');
    raw_as_hex_degrease(buf, ciphersuite_vector.data, ciphersuite_vector.length());
    buf.write_char(')');

    /*
     * copy extensions vector
     */
    if (format_version == 0) {
        extensions.fingerprint(buf, tls_role::client);
    } else if (format_version == 1) {
        extensions.fingerprint_quic_tls(buf, tls_role::client);
    } else if (format_version == 2) {
        assert(tls_extensions::unit_test() == true);
        extensions.fingerprint_format2(buf, tls_role::client);
    }
}

void tls_client_hello::compute_fingerprint(class fingerprint &fp, size_t format_version) const {
    fp.set_type(fingerprint_type_tls);
    fp.add(*this, format_version);
    fp.final();
}

bool tls_client_hello::is_faketls() const {
    size_t len = ciphersuite_vector.length();

    if (len % 2) {
        len--;    // forces length to be a multiple of 2
    }

    uint16_t *x = (uint16_t *)ciphersuite_vector.data;
    uint16_t *x_end = x + (len/2);

    size_t invalid_ciphers = 0;

    while (x < x_end) {
        uint16_t tmp = hton(degrease_uint16(*x++));
        if (tls::cipher_suites_list.find(tmp) != tls::cipher_suites_list.end())    // cipher suite found in IANA list
            continue;
        else if (tls::faketls_cipher_suite_exceptions.find(tmp) == tls::faketls_cipher_suite_exceptions.end())    // cipher suite not found in IANA and exception list
            invalid_ciphers++;
    }

    // flag for faketls only when all the cipher suites used are outside of IANA/exception list
    //
    if (invalid_ciphers == len/2) {
        return true;
    }

    return false;
}

bool tls_client_hello::do_analysis(const struct key &k_, struct analysis_context &analysis_, classifier *c_) {
    datum sn;
    datum ua;
    datum alpn;

    extensions.set_meta_data(sn, ua, alpn);

    analysis_.destination.init(sn, ua, alpn, k_);

<<<<<<< HEAD
    std::string random_nonce = random.get_string();
    bool is_res_proxy = check_residential_proxy(k_, random_nonce);

    bool ret = c_->analyze_fingerprint_and_destination_context(analysis_.fp, analysis_.destination, analysis_.result);

    if (is_res_proxy) {
        analysis_.result.attr.set_attr(c_->common.res_proxy_idx, 1.0);
    }

    return ret;
}


bool tls_client_hello::check_residential_proxy(const struct key &k_, std::string random_nonce) {
    static const uint16_t max_nonce_entries = 1000;
    static std::shared_mutex res_proxy_mutex;
    static std::list<std::string> current_nonces;
    static std::unordered_map<std::string, uint32_t> nonce_ip_map;


    if (k_.ip_vers != 4) {
        return false; /* only support ipv4 for now */
    }

    /* determine if IP addresses are internal/external */
    bool is_src_ip_internal = false;
    bool is_dst_ip_internal = false;
    if (((uint32_t)k_.addr.ipv4.src & 0x000000ff) == 0x0000000a) {
        is_src_ip_internal = true;
    } else if (((uint32_t)k_.addr.ipv4.src & 0x0000f0ff) == 0x000010ac) {
        is_src_ip_internal = true;
    } else if (((uint32_t)k_.addr.ipv4.src & 0x0000ffff) == 0x0000a8c0) {
        is_src_ip_internal = true;
    }
    if (((uint32_t)k_.addr.ipv4.dst & 0x000000ff) == 0x0000000a) {
        is_dst_ip_internal = true;
    } else if (((uint32_t)k_.addr.ipv4.dst & 0x0000f0ff) == 0x000010ac) {
        is_dst_ip_internal = true;
    } else if (((uint32_t)k_.addr.ipv4.dst & 0x0000ffff) == 0x0000a8c0) {
        is_dst_ip_internal = true;
    }

    std::unique_lock lock(res_proxy_mutex, std::try_to_lock);
    if (!lock.owns_lock()) {
        return false; /* maybe wait instead? */
    }

    /*
     * check if src_ip is external and dst_ip is internal,
     *   and if so, start tracking random nonce
     */
    if ((is_src_ip_internal == false) && (is_dst_ip_internal == true)) {
        if (nonce_ip_map.find(random_nonce) != nonce_ip_map.end()) { /* nonce collision */
            return false;
        }
        if (current_nonces.size() == max_nonce_entries) { /* cache is full, delete oldest entry */
            nonce_ip_map.erase(current_nonces.back());
            current_nonces.pop_back();
        }
        current_nonces.push_front(random_nonce);
        nonce_ip_map[random_nonce] = (uint32_t)k_.addr.ipv4.dst;

        return false;
    }

    /*
     * check if we have seen the random nonce before,
     *   and if so, check if the src_ip is internal and
     *   the dst_ip is external
     */
    if ((is_src_ip_internal == true) && (is_dst_ip_internal == false)) {
        if (nonce_ip_map.find(random_nonce) == nonce_ip_map.end()) { /* nonce not found */
            return false;
        }
        if (nonce_ip_map[random_nonce] == (uint32_t)k_.addr.ipv4.src) {
            return true;
        }
        return false;
    }

    return false;
=======
    bool ret = c_->analyze_fingerprint_and_destination_context(analysis_.fp, analysis_.destination, analysis_.result);

    if (analysis_.result.status == fingerprint_status_randomized) {    // check for faketls on randomized connections only
        if (!analysis_.result.attr.is_initialized() && c_) {
            analysis_.result.attr.initialize(&(c_->get_common_data().attr_name.value()),c_->get_common_data().attr_name.get_names_char());
        }
        if (is_faketls()) {
            analysis_.result.attr.set_attr(c_->get_common_data().faketls_idx, 1.0);
        }
    }

    return ret;
>>>>>>> 34e2baca
}

void tls_server_hello::parse(struct datum &p) {
    mercury_debug("%s: processing packet with %td bytes\n", __func__, p.data_end - p.data);

    parse_tls_server_hello(p);

    return;

}

enum status tls_server_hello::parse_tls_server_hello(struct datum &record) {
    uint64_t tmp_len;

    mercury_debug("%s: processing server_hello with %td bytes\n", __func__, record.data_end - record.data);

    protocol_version.parse(record, L_ProtocolVersion);
    random.parse(record, L_Random);

    /* skip over SessionID and SessionIDLen */
    if (record.lookahead_uint(L_SessionIDLength, &tmp_len) == false) {
	    goto bail;
    }
    if (record.skip(tmp_len + L_SessionIDLength) == false) {
	    goto bail;
    }

    ciphersuite_vector.parse(record, L_CipherSuite);

    compression_method.parse(record, L_CompressionMethod);

    // parse extensions vector
    if (record.read_uint(&tmp_len, L_ExtensionsVectorLength) == false) {
        return status_ok;  // could differentiate between err/ok
    }
    extensions.parse(record, tmp_len);

    return status_ok;

 bail:
    return status_err;
}

void tls_server_hello::fingerprint(struct buffer_stream &buf) const {
    if (is_not_empty()) {

        /*
         * copy serverHello.ProtocolVersion
         */
        buf.write_char('(');
        buf.raw_as_hex(protocol_version.data, protocol_version.length());
        buf.write_char(')');

        /* copy ciphersuite offer vector */
        buf.write_char('(');
        buf.raw_as_hex(ciphersuite_vector.data, ciphersuite_vector.length());
        buf.write_char(')');

        /*
         * copy extensions vector
         */
        extensions.fingerprint(buf, tls_role::server);
    }
}

void tls_server_certificate::write_json(struct json_array &a, bool json_output) const {

    struct datum tmp_cert_list = certificate_list;
    while (tmp_cert_list.length() > 0) {

        /* get certificate length */
        uint64_t tmp_len;
        if (tmp_cert_list.read_uint(&tmp_len, L_CertificateLength) == false) {
            return;
        }

        if (tmp_len > (unsigned)tmp_cert_list.length()) {
            tmp_len = tmp_cert_list.length(); /* truncate */
        }

        if (tmp_len == 0) {
            return; /* don't bother printing out a partial cert if it has a length of zero */
        }

        struct json_object o{a};
        if (json_output) {
            struct json_object_asn1 cert{o, "cert"};
            struct x509_cert c;
            c.parse(tmp_cert_list.data, tmp_len);
            c.print_as_json(cert, {}, NULL);
            cert.close();
        } else {
            struct datum cert_parser{tmp_cert_list.data, tmp_cert_list.data + tmp_len};
            o.print_key_base64("base64", cert_parser);
        }
        o.close();

        /*
         * advance parser over certificate data
         */
        if (tmp_cert_list.skip(tmp_len) == false) {
            return;
        }
    }
}
<|MERGE_RESOLUTION|>--- conflicted
+++ resolved
@@ -1025,12 +1025,19 @@
 
     analysis_.destination.init(sn, ua, alpn, k_);
 
-<<<<<<< HEAD
     std::string random_nonce = random.get_string();
     bool is_res_proxy = check_residential_proxy(k_, random_nonce);
 
     bool ret = c_->analyze_fingerprint_and_destination_context(analysis_.fp, analysis_.destination, analysis_.result);
 
+    if (analysis_.result.status == fingerprint_status_randomized) {    // check for faketls on randomized connections only
+        if (!analysis_.result.attr.is_initialized() && c_) {
+            analysis_.result.attr.initialize(&(c_->get_common_data().attr_name.value()),c_->get_common_data().attr_name.get_names_char());
+        }
+        if (is_faketls()) {
+            analysis_.result.attr.set_attr(c_->get_common_data().faketls_idx, 1.0);
+        }
+    }
     if (is_res_proxy) {
         analysis_.result.attr.set_attr(c_->common.res_proxy_idx, 1.0);
     }
@@ -1107,20 +1114,6 @@
     }
 
     return false;
-=======
-    bool ret = c_->analyze_fingerprint_and_destination_context(analysis_.fp, analysis_.destination, analysis_.result);
-
-    if (analysis_.result.status == fingerprint_status_randomized) {    // check for faketls on randomized connections only
-        if (!analysis_.result.attr.is_initialized() && c_) {
-            analysis_.result.attr.initialize(&(c_->get_common_data().attr_name.value()),c_->get_common_data().attr_name.get_names_char());
-        }
-        if (is_faketls()) {
-            analysis_.result.attr.set_attr(c_->get_common_data().faketls_idx, 1.0);
-        }
-    }
-
-    return ret;
->>>>>>> 34e2baca
 }
 
 void tls_server_hello::parse(struct datum &p) {
