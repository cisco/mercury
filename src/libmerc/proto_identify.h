--- conflicted
+++ resolved
@@ -247,13 +247,10 @@
     bool select_ftp_request;
     bool select_ftp_response;
     bool select_ipsec{false};
-<<<<<<< HEAD
     bool select_rfb{false};
     bool select_tacacs{false};
     bool select_rdp{false};
-=======
     bool select_tftp{false};
->>>>>>> 802ea60e
 
 public:
 
