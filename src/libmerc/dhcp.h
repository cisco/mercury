--- conflicted
+++ resolved
@@ -362,16 +362,8 @@
                 if (hwtype == 1) { // Ethernet
                     json_client_id.print_key_hex("address", *this);
                     size_t oui = 0;
-<<<<<<< HEAD
                     lookahead_uint(3, &oui);
-                    auto x = oui_dict.find(oui);
-                    if (x != oui_dict.end()) {
-                        json_client_id.print_key_string("oui", x->second);
-                    }
-=======
-                    datum_read_uint(this, 3, &oui);
                     json_client_id.print_key_string("oui", oui::get_string(oui));
->>>>>>> e70a4d4b
                 } else if (hwtype == 255) {
                     uint32_t iaid;
                     datum::read_uint32(&iaid);
@@ -424,16 +416,8 @@
                 json_opt.print_key_uint("hwtype", hwtype);
                 json_opt.print_key_hex("client_id", *this);
                 size_t oui = 0;
-<<<<<<< HEAD
                 lookahead_uint(3, &oui);
-                auto x = oui_dict.find(oui);
-                if (x != oui_dict.end()) {
-                    json_opt.print_key_string("oui", x->second);
-                }
-=======
-                datum_read_uint(this, 3, &oui);
                 json_opt.print_key_string("oui", oui::get_string(oui));
->>>>>>> e70a4d4b
             }
             break;
         case dhcp_option_type::End:
