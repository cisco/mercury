--- conflicted
+++ resolved
@@ -423,7 +423,6 @@
 constexpr uint8_t quic_initial_packet_crypto::quic_hp_label[];
 
 
-<<<<<<< HEAD
 //   Version Negotiation Packet {
 //     Header Form (1) = 1,
 //     Unused (7),
@@ -498,7 +497,7 @@
     // value: 8000000000...
 };
 
-=======
+
 // class quic_init represents an initial quic message
 //
 class quic_init {
@@ -546,6 +545,4 @@
 };
 
 
-
->>>>>>> 6780b405
 #endif /* QUIC_H */