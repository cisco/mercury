--- conflicted
+++ resolved
@@ -73,311 +73,13 @@
     watchlist doh_watchlist;
     ssize_t doh_idx = -1;
     ssize_t enc_channel_idx = -1;
-<<<<<<< HEAD
-    ssize_t res_proxy_idx = -1;
-};
-
-// data type used in floating point computations
-//
-using floating_point_type = long double;
-
-class naive_bayes {
-
-    // an instance of class update represents an update to a prior
-    // probability
-    //
-    class update {
-    public:
-        update(unsigned int i, floating_point_type v) : index{i}, value{v} {}
-        unsigned int index;  // index of probability to update
-        floating_point_type value;   // value of update
-    };
-
-    uint64_t total_count = 0;
-    ptr_dict &os_dict;
-    floating_point_type base_prior = 0;
-
-    std::vector<floating_point_type> process_prob;
-    std::vector<bool>        malware;
-    std::vector<attribute_result::bitset> attr;
-    std::unordered_map<uint32_t, std::vector<class update>> as_number_updates;
-    std::unordered_map<uint16_t, std::vector<class update>> port_updates;
-    std::unordered_map<std::string, std::vector<class update>> hostname_domain_updates;
-    std::unordered_map<std::string, std::vector<class update>> ip_ip_updates;
-    std::unordered_map<std::string, std::vector<class update>> hostname_sni_updates;
-    std::unordered_map<std::string, std::vector<class update>> user_agent_updates;
-
-    floating_point_type as_weight;
-    floating_point_type domain_weight;
-    floating_point_type port_weight;
-    floating_point_type ip_weight;
-    floating_point_type sni_weight;
-    floating_point_type ua_weight;
-public:
-
-    static constexpr uint8_t num_features = 6;
-    static constexpr static_dictionary<naive_bayes::num_features> features {
-        {
-            "as",
-            "domain",
-            "port",
-            "ip",
-            "sni",
-            "ua"
-        }
-    };
-
-    using feature_weights = std::array<floating_point_type, naive_bayes::num_features>;
-
-    static constexpr feature_weights default_feature_weights = {
-        0.13924,  // as_weight
-        0.15590,  // domain_weight
-        0.00528,  // port_weight
-        0.56735,  // ip_weight
-        0.96941,  // sni_weight
-        1.0       // ua_weight
-    };
-
-    //    naive_bayes() { }
-
-    naive_bayes(const std::vector<class process_info> &processes,
-                uint64_t count,
-                ptr_dict &os_dictionary,
-                const naive_bayes::feature_weights &weights)
-        : total_count{count},
-          os_dict{os_dictionary},
-          as_weight{weights[features.index("as")]},
-          domain_weight{weights[features.index("domain")]},
-          port_weight{weights[features.index("port")]},
-          ip_weight{weights[features.index("ip")]},
-          sni_weight{weights[features.index("sni")]},
-          ua_weight{weights[features.index("ua")]}
-    {
-
-        //fprintf(stderr, "compiling fingerprint_data for %lu processes\n", processes.size());
-
-        // initialize data structures
-        //
-        process_prob.reserve(processes.size());
-
-        base_prior = log(0.1 / total_count);
-        size_t index = 0;
-        for (const auto &p : processes) {
-
-            //fprintf(stderr, "compiling process \"%s\"\n", p.name.c_str());
-
-            floating_point_type proc_prior = log(.1);
-            floating_point_type prob_process_given_fp = (floating_point_type)p.count / total_count;
-            floating_point_type score = log(prob_process_given_fp);
-            process_prob.push_back(fmax(score, proc_prior) + base_prior * (as_weight + domain_weight + port_weight + ip_weight + sni_weight + ua_weight));
-
-            for (const auto &as_and_count : p.ip_as) {
-                const auto x = as_number_updates.find(as_and_count.first);
-                class update u{ index, (log((floating_point_type)as_and_count.second / total_count) - base_prior ) * as_weight };
-                if (x != as_number_updates.end()) {
-                    x->second.push_back(u);
-                } else {
-                    as_number_updates[as_and_count.first] = { u };
-                }
-            }
-            for (const auto &domains_and_count : p.hostname_domains) {
-                const auto x = hostname_domain_updates.find(domains_and_count.first);
-                class update u{ index, (log((floating_point_type)domains_and_count.second / total_count) - base_prior) * domain_weight };
-                if (x != hostname_domain_updates.end()) {
-                    x->second.push_back(u);
-                } else {
-                    hostname_domain_updates[domains_and_count.first] = { u };
-                }
-            }
-            for (const auto &port_and_count : p.dst_port) {
-                const auto x = port_updates.find(port_and_count.first);
-                class update u{ index, (log((floating_point_type)port_and_count.second / total_count) - base_prior) * port_weight };
-                if (x != port_updates.end()) {
-                    x->second.push_back(u);
-                } else {
-                    port_updates[port_and_count.first] = { u };
-                }
-            }
-            for (const auto &ip_and_count : p.ip_ip) {
-                const auto x = ip_ip_updates.find(ip_and_count.first);
-                class update u{ index, (log((floating_point_type)ip_and_count.second / total_count) - base_prior) * ip_weight };
-                if (x != ip_ip_updates.end()) {
-                    x->second.push_back(u);
-                } else {
-                    ip_ip_updates[ip_and_count.first] = { u };
-                }
-            }
-            for (const auto &sni_and_count : p.hostname_sni) {
-                const auto x = hostname_sni_updates.find(sni_and_count.first);
-                class update u{ index, (log((floating_point_type)sni_and_count.second / total_count) - base_prior) * sni_weight };
-                if (x != hostname_sni_updates.end()) {
-                    x->second.push_back(u);
-                } else {
-                    hostname_sni_updates[sni_and_count.first] = { u };
-                }
-            }
-            for (const auto &ua_and_count : p.user_agent) {
-                const auto x = user_agent_updates.find(ua_and_count.first);
-                class update u{ index, (log((floating_point_type)ua_and_count.second / total_count) - base_prior) * ua_weight };
-                if (x != user_agent_updates.end()) {
-                    x->second.push_back(u);
-                } else {
-                    user_agent_updates[ua_and_count.first] = { u };
-                }
-            }
-
-            ++index;
-        }
-
-        // process_prob should have the same number of elements as the
-        // input vector processes
-        //
-        assert(process_prob.size() == processes.size());
-
-    }
-
-    std::vector<floating_point_type> classify(uint32_t asn_int,
-                                              uint16_t dst_port,
-                                              const std::string &domain,
-                                              const std::string &server_name_str,
-                                              const std::string &dst_ip_str,
-                                              const char *user_agent) const {
-
-        std::vector<floating_point_type> process_score = process_prob;  // working copy of probability vector
-
-        auto asn_update = as_number_updates.find(asn_int);
-        if (asn_update != as_number_updates.end()) {
-            for (const auto &x : asn_update->second) {
-                process_score[x.index] += x.value;
-            }
-        }
-        auto port_update = port_updates.find(dst_port);
-        if (port_update != port_updates.end()) {
-            for (const auto &x : port_update->second) {
-                process_score[x.index] += x.value;
-            }
-        }
-        auto hostname_domain_update = hostname_domain_updates.find(domain);
-        if (hostname_domain_update != hostname_domain_updates.end()) {
-            for (const auto &x : hostname_domain_update->second) {
-                process_score[x.index] += x.value;
-            }
-        }
-        auto ip_ip_update = ip_ip_updates.find(dst_ip_str);
-        if (ip_ip_update != ip_ip_updates.end()) {
-            for (const auto &x : ip_ip_update->second) {
-                process_score[x.index] += x.value;
-            }
-        }
-        auto hostname_sni_update = hostname_sni_updates.find(server_name_str);
-        if (hostname_sni_update != hostname_sni_updates.end()) {
-            for (const auto &x : hostname_sni_update->second) {
-                process_score[x.index] += x.value;
-            }
-        }
-        if (user_agent != nullptr) {
-            std::string user_agent_str(user_agent);
-            auto user_agent_update = user_agent_updates.find(user_agent_str);
-            if (user_agent_update != user_agent_updates.end()) {
-                for (const auto &x : user_agent_update->second) {
-                    process_score[x.index] += x.value;
-                }
-            }
-        }
-
-        return process_score;
-    }
-
-    bool is_recomputation_required(floating_point_type new_as_weight, floating_point_type new_domain_weight,
-                                 floating_point_type new_port_weight, floating_point_type new_ip_weight,
-                                 floating_point_type new_sni_weight, floating_point_type new_ua_weight) {
-        if (new_as_weight != as_weight or new_domain_weight != domain_weight or
-            new_port_weight != port_weight or new_ip_weight != ip_weight or
-            new_sni_weight != sni_weight or new_ua_weight != ua_weight) {
-            return true;
-        }
-
-        return false;
-    }
-
-    void recompute_probabilities(floating_point_type new_as_weight, floating_point_type new_domain_weight,
-                                 floating_point_type new_port_weight, floating_point_type new_ip_weight,
-                                 floating_point_type new_sni_weight, floating_point_type new_ua_weight) {
-
-        if (!is_recomputation_required(new_as_weight, new_domain_weight, new_port_weight,
-                                       new_ip_weight, new_sni_weight, new_ua_weight)) {
-            return;
-        }
-
-        floating_point_type old_weights = base_prior * (as_weight + domain_weight + port_weight + ip_weight + sni_weight + ua_weight);
-        floating_point_type new_weights = base_prior * (new_as_weight + new_domain_weight + new_port_weight + new_ip_weight + new_sni_weight + new_ua_weight);
-
-        /*
-         * Process probability is originally calculated as,
-         * process_prob = fmax(score, proc_prior) + base_prior * (as_weight + domain_weight + port_weight + ip_weight + sni_weight + ua_weight)
-         * when weights are changed, then process_prob can be recalculated as,
-         *
-         * process_prob = process_prob - base_prior * (as_weight + domain_weight + port_weight + ip_weight + sni_weight + ua_weight)
-                            + base_prior * (new_as_weight + new_domain_weight + new_port_weight + new_ip_weight + new_sni_weight + new_ua_weight)
-         */
-        for (auto &p : process_prob) {
-            p = p - old_weights + new_weights;
-        }
-
-        /*
-         * Update value is originally calculated as
-         * update.value  = log((floating_point_type)as_and_count.second / total_count) - base_prior ) * as_weight
-         */
-        for (auto &v : as_number_updates) {
-            for (auto &update : v.second) {
-                update.value = update.value * new_as_weight/as_weight;
-            }
-        }
-
-        for (auto &v: hostname_domain_updates) {
-            for (auto &update : v.second) {
-                update.value = update.value * new_domain_weight/domain_weight;
-            }
-        }
-
-        for (auto &v: port_updates) {
-            for (auto &update : v.second) {
-                update.value = update.value * new_port_weight/port_weight;
-            }
-        }
-
-        for (auto &v: ip_ip_updates) {
-            for (auto &update : v.second) {
-                update.value = update.value * new_ip_weight/ip_weight;
-            }
-        }
-
-        for (auto &v: hostname_sni_updates) {
-            for (auto &update : v.second) {
-                update.value = update.value * new_sni_weight/sni_weight;
-            }
-        }
- 
-        for (auto &v: user_agent_updates) {
-            for (auto &update : v.second) {
-                update.value = update.value * new_ua_weight/ua_weight;
-            }
-        }
-
-        as_weight = new_as_weight;
-        domain_weight = new_domain_weight;
-        port_weight = new_port_weight;
-        ip_weight = new_ip_weight;
-        sni_weight = new_sni_weight;
-        ua_weight = new_ua_weight;
-    }
-=======
     ssize_t domain_faking_idx = -1;
     ssize_t faketls_idx = -1;
+    ssize_t res_proxy_idx = -1;
     bool doh_enabled = false;
     bool domain_faking_enabled = false;
->>>>>>> 34e2baca
 };
+
 
 class fingerprint_data {
 
