--- conflicted
+++ resolved
@@ -570,21 +570,11 @@
         server_identifier server_id{server_name};
         std::string normalized_server_name = server_id.get_normalized_domain_name();
         uint32_t asn_int = subnet_data_ptr->get_asn_info(dst_ip);
-<<<<<<< HEAD
-        uint16_t port_app = remap_port(dst_port);
         std::string domain = get_tld_domain_name(normalized_server_name.c_str());
-        std::string dst_ip_str(dst_ip);
-
-        // if the dst_ip is different than the server_id
-        
-        std::vector<floating_point_type> process_score = classifier.classify(asn_int, port_app, domain, normalized_server_name, dst_ip_str, user_agent);
-=======
-        std::string domain = get_tld_domain_name(server_name);
         std::string server_name_str(server_name);
         std::string dst_ip_str(dst_ip);
 
         std::vector<floating_point_type> process_score = classifier.classify(asn_int, dst_port, domain, server_name_str, dst_ip_str, user_agent);
->>>>>>> 33d725d2
 
         floating_point_type max_score = std::numeric_limits<floating_point_type>::lowest();
         floating_point_type sec_score = std::numeric_limits<floating_point_type>::lowest();
