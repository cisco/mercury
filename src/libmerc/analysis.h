/*
 * analysis.h
 *
 * Copyright (c) 2019 Cisco Systems, Inc. All rights reserved.
 * License at https://github.com/cisco/mercury/blob/master/LICENSE
 */

#ifndef ANALYSIS_H
#define ANALYSIS_H

#include <stdio.h>
#include <math.h>
#include <algorithm>
#include <stdexcept>
#include <assert.h>
#include "addr.h"
#include "result.h"
#include "dict.h"

#include <mutex>
#include <shared_mutex>
#include <map>
#include <list>
#include <unordered_map>
#include <unordered_set>
#include <string>
#include <vector>
#include <list>
#include <zlib.h>
#include "rapidjson/document.h"
<<<<<<< HEAD
#include "tls.h"
=======
#include "rapidjson/stringbuffer.h"
#include "util_obj.h"
>>>>>>> 6780b405
#include "archive.h"

// TBD - move flow_key_sprintf_src_addr() to the right file
//
void flow_key_sprintf_src_addr(const struct flow_key *key,
                               char *src_addr_str);

class classifier *analysis_init_from_archive(int verbosity,
                               const char *archive_name,
                               const uint8_t *enc_key,
                               enum enc_key_type key_type,
                               float fp_proc_threshold,
                               float proc_dst_threshold,
                               bool report_os);

int analysis_finalize(classifier *c);


<<<<<<< HEAD
=======

>>>>>>> 6780b405
// process and malware classifier classes
//

class process_info {
public:
    std::string name;
    bool malware;
    uint64_t count;
    std::unordered_map<uint32_t, uint64_t>    ip_as;
    std::unordered_map<std::string, uint64_t> hostname_domains;
    std::unordered_map<uint16_t, uint64_t>    portname_applications;
    std::unordered_map<std::string, uint64_t> ip_ip;
    std::unordered_map<std::string, uint64_t> hostname_sni;
    std::map<std::string, uint64_t> os_info;
    bool extended_fp_metadata = false;

    process_info(const std::string &proc_name,
                 bool is_malware,
                 uint64_t proc_count,
                 const std::unordered_map<uint32_t, uint64_t> &as,
                 const std::unordered_map<std::string, uint64_t> &domains,
                 const std::unordered_map<uint16_t, uint64_t> &ports,
                 const std::unordered_map<std::string, uint64_t> &ip,
                 const std::unordered_map<std::string, uint64_t> &sni,
                 const std::map<std::string, uint64_t> &oses) :
        name{proc_name},
        malware{is_malware},
        count{proc_count},
        ip_as{as},
        hostname_domains{domains},
        portname_applications{ports},
        ip_ip{ip},
        hostname_sni{sni},
        os_info{oses} {
            if (!ip.empty() && !sni.empty()) {
                extended_fp_metadata = true;
            }
        }

    void print(FILE *f) {
        fprintf(f, "{\"process\":\"%s\"", name.c_str());
        fprintf(f, ",\"count\":\"%" PRIu64 "\"", count);
        fprintf(f, ",\"classes_ip_as\":{");
        char comma = ' ';
        for (auto &x : ip_as) {
            fprintf(f, "%c\"%u\":%" PRIu64, comma, x.first, x.second);
            comma = ',';
        }
        fprintf(f, "}");
        fprintf(f, ",\"classes_hostname_domains\":{");
        comma = ' ';
        for (auto &x : hostname_domains) {
            fprintf(f, "%c\"%s\":%" PRIu64, comma, x.first.c_str(), x.second);
            comma = ',';
        }
        fprintf(f, "}");
        fprintf(f, ",\"classes_port_applications\":{");
        comma = ' ';
        for (auto &x : portname_applications) {
            fprintf(f, "%c\"%u\":%" PRIu64, comma, x.first, x.second);
            comma = ',';
        }
        fprintf(f, "}");

        if (!ip_ip.empty() && !hostname_sni.empty()) {
            fprintf(f, ",\"classes_ip_ip\":{");
            comma = ' ';
            for (auto &x : ip_ip) {
                fprintf(f, "%c\"%s\":%" PRIu64, comma, x.first.c_str(), x.second);
                comma = ',';
            }
            fprintf(f, "}");

            fprintf(f, ",\"classes_hostname_sni\":{");
            comma = ' ';
            for (auto &x : hostname_sni) {
                fprintf(f, "%c\"%s\":%" PRIu64, comma, x.first.c_str(), x.second);
                comma = ',';
            }
            fprintf(f, "}");
        }

        // TBD: print malware data

        fprintf(f, "}");
    }
};

// data type used in floating point computations
//
using floating_point_type = long double;

// an instance of class update represents an update to a prior
// probability
//
class update {
public:
    update(unsigned int i, floating_point_type v) : index{i}, value{v} {}
    unsigned int index;  // index of probability to update
    floating_point_type value;   // value of update
};

class fingerprint_data {
    std::vector<std::string> process_name;
    std::vector<floating_point_type> process_prob;
    std::vector<bool>        malware;
    std::unordered_map<uint32_t, std::vector<class update>> as_number_updates;
    std::unordered_map<uint16_t, std::vector<class update>> port_updates;
    std::unordered_map<std::string, std::vector<class update>> hostname_domain_updates;
    std::unordered_map<std::string, std::vector<class update>> ip_ip_updates;
    std::unordered_map<std::string, std::vector<class update>> hostname_sni_updates;
    std::vector<std::vector<struct os_information>> process_os_info_vector;
    floating_point_type base_prior;

    bool malware_db = false;

    const subnet_data *subnet_data_ptr = nullptr;

public:
    uint64_t total_count;

    fingerprint_data() : total_count{0} { }

    fingerprint_data(uint64_t count,
                     const std::vector<class process_info> &processes,
                     ptr_dict &os_dictionary,
                     const subnet_data *subnets) :
        subnet_data_ptr{subnets},
        total_count{count} {

            //fprintf(stderr, "compiling fingerprint_data for %lu processes\n", processes.size());

            // initialize data structures
            //
            process_name.reserve(processes.size());
            process_prob.reserve(processes.size());
            malware.reserve(processes.size());
            process_os_info_vector.reserve(processes.size());

            base_prior = log(0.1 / total_count);
            size_t index = 0;
            for (const auto &p : processes) {
                process_name.push_back(p.name);
                malware.push_back(p.malware);
                if (p.malware) {
                    malware_db = true;
                }

                process_os_info_vector.push_back(std::vector<struct os_information>{});
                if (p.os_info.size() > 0) {

                    // create a vector of os_information structs, whose char * makes
                    // use of the os_dictionary
                    //
                    std::vector<struct os_information> &os_info_vector = process_os_info_vector.back();
                    for (const auto &os_and_count : p.os_info) {
                        const char *os = os_dictionary.get(os_and_count.first);
                        struct os_information tmp{(char *)os, os_and_count.second};
                        os_info_vector.push_back(tmp);
                    }
                }

                constexpr floating_point_type as_weight = 0.13924;
                constexpr floating_point_type domain_weight = 0.15590;
                constexpr floating_point_type port_weight = 0.00528;
                constexpr floating_point_type ip_weight = 0.56735;
                constexpr floating_point_type sni_weight = 0.96941;

                //fprintf(stderr, "compiling process \"%s\"\n", p.name.c_str());

                floating_point_type proc_prior = log(.1);
                floating_point_type prob_process_given_fp = (floating_point_type)p.count / total_count;
                floating_point_type score = log(prob_process_given_fp);
                process_prob.push_back(fmax(score, proc_prior) + base_prior * (as_weight + domain_weight + port_weight + ip_weight + sni_weight));

                for (const auto &as_and_count : p.ip_as) {
                    const auto x = as_number_updates.find(as_and_count.first);
                    class update u{ index, (log((floating_point_type)as_and_count.second / total_count) - base_prior ) * as_weight };
                    if (x != as_number_updates.end()) {
                        x->second.push_back(u);
                    } else {
                        as_number_updates[as_and_count.first] = { u };
                    }
                }
                for (const auto &domains_and_count : p.hostname_domains) {
                    const auto x = hostname_domain_updates.find(domains_and_count.first);
                    class update u{ index, (log((floating_point_type)domains_and_count.second / total_count) - base_prior) * domain_weight };
                    if (x != hostname_domain_updates.end()) {
                        x->second.push_back(u);
                    } else {
                        hostname_domain_updates[domains_and_count.first] = { u };
                    }
                }
                for (const auto &port_and_count : p.portname_applications) {
                    const auto x = port_updates.find(port_and_count.first);
                    class update u{ index, (log((floating_point_type)port_and_count.second / total_count) - base_prior) * port_weight };
                    if (x != port_updates.end()) {
                        x->second.push_back(u);
                    } else {
                        port_updates[port_and_count.first] = { u };
                    }
                }
                for (const auto &ip_and_count : p.ip_ip) {
                    const auto x = ip_ip_updates.find(ip_and_count.first);
                    class update u{ index, (log((floating_point_type)ip_and_count.second / total_count) - base_prior) * ip_weight };
                    if (x != ip_ip_updates.end()) {
                        x->second.push_back(u);
                    } else {
                        ip_ip_updates[ip_and_count.first] = { u };
                    }
                }
                for (const auto &sni_and_count : p.hostname_sni) {
                    const auto x = hostname_sni_updates.find(sni_and_count.first);
                    class update u{ index, (log((floating_point_type)sni_and_count.second / total_count) - base_prior) * sni_weight };
                    if (x != hostname_sni_updates.end()) {
                        x->second.push_back(u);
                    } else {
                        hostname_sni_updates[sni_and_count.first] = { u };
                    }
                }

                ++index;
            }

            // process_name, process_prob, malware, and
            // process_os_info_vector should all have the same number
            // of elements as the input vector process
            //
            assert(process_name.size() == processes.size());
            assert(process_prob.size() == processes.size());
            assert(malware.size() == processes.size());
            assert(process_os_info_vector.size() == processes.size());

    }

    ~fingerprint_data() {
    }

    void print(FILE *f) {
        fprintf(f, ",\"total_count\":%" PRIu64, total_count);
        fprintf(f, ",\"process_info\":[");

        // TBD: fingerprint_data::print() output should be a JSON representation of object

        for (size_t i=0; i < process_name.size(); i++) {
            fprintf(f, "process: %s\tprob: %Le\n", process_name[i].c_str(), process_prob[i]);
        }
        fprintf(f, "as_number_updates:\n");
        for (const auto &asn_and_updates : as_number_updates) {
            fprintf(f, "\t%u:\n", asn_and_updates.first);
            for (const auto &update : asn_and_updates.second) {
                fprintf(f, "\t\t{ %u, %Le }\n", update.index, update.value);
            }
        }
        //std::unordered_map<std::string, std::vector<class update>> hostname_domain_updates;
        fprintf(f, "hostname_domain_updates:\n");
        for (const auto &domain_and_updates : hostname_domain_updates) {
            fprintf(f, "\t%s:\n", domain_and_updates.first.c_str());
            for (const auto &update : domain_and_updates.second) {
                fprintf(f, "\t\t{ %u, %Le }\n", update.index, update.value);
            }
        }
        fprintf(f, "port_updates:\n");
        for (const auto &port_and_updates : port_updates) {
            fprintf(f, "\t%u:\n", port_and_updates.first);
            for (const auto &update : port_and_updates.second) {
                fprintf(f, "\t\t{ %u, %Le }\n", update.index, update.value);
            }
        }
        fprintf(f, "]");
    }

    // get_tld_domain_name() returns the string containing the top two
    // domains of the input string; that is, given "s3.amazonaws.com",
    // it returns "amazonaws.com".  If there is only one name, it is
    // returned.
    //
    std::string get_tld_domain_name(const char* server_name) {

        const char *separator = NULL;
        const char *previous_separator = NULL;
        const char *c = server_name;
        while (*c) {
            if (*c == '.') {
                if (separator) {
                    previous_separator = separator;
                }
                separator = c;
            }
            c++;
        }
        if (previous_separator) {
            previous_separator++;  // increment past '.'
            return previous_separator;
        }
        return server_name;
    }

    struct analysis_result perform_analysis(const char *server_name, const char *dst_ip, uint16_t dst_port, enum fingerprint_status status) {
        uint32_t asn_int = subnet_data_ptr->get_asn_info(dst_ip);
        uint16_t port_app = remap_port(dst_port);
        std::string domain = get_tld_domain_name(server_name);
        std::string server_name_str(server_name);
        std::string dst_ip_str(dst_ip);

        std::vector<floating_point_type> process_score = process_prob;  // working copy of probability vector

        auto asn_update = as_number_updates.find(asn_int);
        if (asn_update != as_number_updates.end()) {
            for (const auto &x : asn_update->second) {
                process_score[x.index] += x.value;
            }
        }
        auto port_update = port_updates.find(port_app);
        if (port_update != port_updates.end()) {
            for (const auto &x : port_update->second) {
                process_score[x.index] += x.value;
            }
        }
        auto hostname_domain_update = hostname_domain_updates.find(domain);
        if (hostname_domain_update != hostname_domain_updates.end()) {
            for (const auto &x : hostname_domain_update->second) {
                process_score[x.index] += x.value;
            }
        }
        auto ip_ip_update = ip_ip_updates.find(dst_ip_str);
        if (ip_ip_update != ip_ip_updates.end()) {
            for (const auto &x : ip_ip_update->second) {
                process_score[x.index] += x.value;
            }
        }
        auto hostname_sni_update = hostname_sni_updates.find(server_name_str);
        if (hostname_sni_update != hostname_sni_updates.end()) {
            for (const auto &x : hostname_sni_update->second) {
                process_score[x.index] += x.value;
            }
        }

        floating_point_type max_score = std::numeric_limits<floating_point_type>::lowest();
        floating_point_type sec_score = std::numeric_limits<floating_point_type>::lowest();
        uint64_t index_max = 0;
        uint64_t index_sec = 0;
        for (uint64_t i=0; i < process_score.size(); i++) {
            if (process_score[i] > max_score) {
                sec_score = max_score;
                index_sec = index_max;
                max_score = process_score[i];
                index_max = i;
            } else if (process_score[i] > sec_score) {
                sec_score = process_score[i];
                index_sec = i;
            }
        }

        floating_point_type score_sum = 0.0;
        floating_point_type malware_prob = 0.0;
        for (uint64_t i=0; i < process_score.size(); i++) {
            process_score[i] = exp((float)process_score[i]);
            score_sum += process_score[i];
            if (malware[i]) {
                malware_prob += process_score[i];
            }
        }
        max_score = process_score[index_max];
        sec_score = process_score[index_sec];

        if (malware_db && process_name[index_max] == "generic dmz process" && malware[index_sec] == false) {
            // the most probable process is unlabeled, so choose the
            // next most probable one if it isn't malware, and adjust
            // the normalization sum as appropriate

            index_max = index_sec;
            score_sum -= max_score;
            max_score = sec_score;
        }
        if (score_sum > 0.0) {
            max_score /= score_sum;
            if (malware_db) {
                malware_prob /= score_sum;
            }
        }

        // set os_info (to NULL if unavailable)
        //
        os_information *os_info_data = NULL;
        uint16_t os_info_size = 0;
        if (process_os_info_vector.size() > 0) {
            os_info_data = process_os_info_vector[index_max].data();
            os_info_size = process_os_info_vector[index_max].size();
        }
        if (malware_db) {
            return analysis_result(status, process_name[index_max].c_str(), max_score, os_info_data, os_info_size,
                                   malware[index_max], malware_prob);
        }
        return analysis_result(status, process_name[index_max].c_str(), max_score, os_info_data, os_info_size);
    }

    static uint16_t remap_port(uint16_t dst_port) {
        std::unordered_map<uint16_t, uint16_t> port_remapping =
            {
             { 443, 443 },   // https
             { 448, 448 },   // database
             { 465, 465 },   // email
             { 563, 563 },   // nntp
             { 585, 465 },   // email
             { 614, 614 },   // shell
             { 636, 636 },   // ldap
             { 989, 989 },   // ftp
             { 990, 989 },   // ftp
             { 991, 991 },   // nas
             { 992, 992 },   // telnet
             { 993, 465 },   // email
             { 994, 994 },   // irc
             { 995, 465 },   // email
             { 1443, 1443 }, // alt-https
             { 2376, 2376 }, // docker
             { 8001, 8001 }, // tor
             { 8443, 1443 }, // alt-https
             { 9000, 8001 }, // tor
             { 9001, 8001 }, // tor
             { 9002, 8001 }, // tor
             { 9101, 8001 }, // tor
            };

        const auto port_it = port_remapping.find(dst_port);
        if (port_it != port_remapping.end()) {
            return port_it->second;
        }
        return 0;  // unknown
    }


};

// static const char* kTypeNames[] = { "Null", "False", "True", "Object", "Array", "String", "Number" };
// fprintf(stderr, "Type of member %s is %s\n", "str_repr", kTypeNames[fp["str_repr"].GetType()]);


class fingerprint_prevalence {
public:
    fingerprint_prevalence(uint32_t max_cache_size) : mutex_{}, list_{}, set_{}, known_set_{}, max_cache_size_{max_cache_size} {}

    // first check if known fingerprints contains fingerprint, then check adaptive set
    bool contains(std::string fp_str) const {
        if (known_set_.find(fp_str) != known_set_.end()) {
            return true;
        }

        std::shared_lock lock(mutex_);
        if (set_.find(fp_str) != set_.end()) {
            return true;
        }
        return false;
    }

    // seed known set of fingerprints
    void initial_add(std::string fp_str) {
        known_set_.insert(fp_str);
    }

    // update fingerprint LRU cache if needed
    void update(std::string fp_str) {
        if (known_set_.find(fp_str) != known_set_.end()) {
            return ;
        }

        std::unique_lock lock(mutex_);

        if (set_.find(fp_str) != set_.end()) {
            list_.remove(fp_str);
            list_.push_back(fp_str);
        } else {
            list_.push_back(fp_str);
            set_.insert(fp_str);
        }

        if (set_.size() > max_cache_size_) {
            set_.erase(list_.front());
            list_.pop_front();
        }
    }

    void print(FILE *f) {
        for (auto &entry : known_set_) {
            fprintf(f, "%s\n", entry.c_str());
        }
    }

private:
    mutable std::shared_mutex mutex_;
    std::list<std::string> list_;
    std::unordered_set<std::string> set_;
    std::unordered_set<std::string> known_set_;
    uint32_t max_cache_size_;
};


class classifier {
    bool MALWARE_DB = false;
    bool EXTENDED_FP_METADATA = false;

    ptr_dict os_dictionary;  // used to hold/compact OS CPE strings

    subnet_data subnets;     // holds ASN/subnet information

    std::unordered_map<std::string, class fingerprint_data> fpdb;
    fingerprint_prevalence fp_prevalence{100000};

    std::string resource_version;  // as reported by VERSION file in resource archive

public:

    void process_fp_prevalence_line(std::string &line_str) {
        if (!line_str.empty() && line_str[line_str.length()-1] == '\n') {
            line_str.erase(line_str.length()-1);
        }
        //fprintf(stderr, "loading fp_prevalence_line '%s'\n", line_str.c_str());
        fp_prevalence.initial_add(line_str);
    }

    void process_fp_db_line(std::string &line_str, float fp_proc_threshold, float proc_dst_threshold, bool report_os) {
        rapidjson::Document fp;
        fp.Parse(line_str.c_str());

        std::string fp_string;
        if (fp.HasMember("str_repr") && fp["str_repr"].IsString()) {
            fp_string = fp["str_repr"].GetString();
            //fprintf(stderr, "%s\n", fp_string.c_str());
        }

        uint64_t total_count = 0;
        if (fp.HasMember("total_count") && fp["total_count"].IsUint64()) {
            total_count = fp["total_count"].GetUint64();
        }

        std::vector<class process_info> process_vector;

        if (fp.HasMember("process_info") && fp["process_info"].IsArray()) {
            //fprintf(stderr, "process_info[]\n");

            unsigned int process_number = 0;
            for (auto &x : fp["process_info"].GetArray()) {
                uint64_t count = 0;
                bool malware = false;

                if (x.HasMember("count") && x["count"].IsUint64()) {
                    count = x["count"].GetUint64();
                    //fprintf(stderr, "\tcount: %lu\n", x["count"].GetUint64());
                }
                if (x.HasMember("malware") && x["malware"].IsBool()) {
                    if (MALWARE_DB == false && process_number > 1) {
                        throw std::runtime_error("error: malware data expected, but not present");
                    }
                    MALWARE_DB = true;
                    malware = x["malware"].GetBool();
                }
                /* do not load process into memory if prevalence is below threshold */
                if ((process_number > 1) && ((float)count/total_count < fp_proc_threshold) && (malware != true)) {
                    continue;
                }

                process_number++;
                //fprintf(stderr, "%s\n", "process_info");

                std::unordered_map<uint32_t, uint64_t>    ip_as;
                std::unordered_map<std::string, uint64_t> hostname_domains;
                std::unordered_map<uint16_t, uint64_t>    portname_applications;
                std::unordered_map<std::string, uint64_t> ip_ip;
                std::unordered_map<std::string, uint64_t> hostname_sni;
                std::map<std::string, uint64_t> os_info;

                std::string name;
                if (x.HasMember("process") && x["process"].IsString()) {
                    name = x["process"].GetString();
                    //fprintf(stderr, "\tname: %s\n", x["process"].GetString());
                }
                if (x.HasMember("classes_hostname_domains") && x["classes_hostname_domains"].IsObject()) {
                    //fprintf(stderr, "\tclasses_hostname_domains\n");
                    for (auto &y : x["classes_hostname_domains"].GetObject()) {
                        if (y.value.IsUint64() && ((float)y.value.GetUint64()/count > proc_dst_threshold)) {
                            //fprintf(stderr, "\t\t%s: %lu\n", y.name.GetString(), y.value.GetUint64());
                            hostname_domains[y.name.GetString()] = y.value.GetUint64();
                        }
                    }
                }
                if (x.HasMember("classes_ip_as") && x["classes_ip_as"].IsObject()) {
                    //fprintf(stderr, "\tclasses_ip_as\n");
                    for (auto &y : x["classes_ip_as"].GetObject()) {
                        if (y.value.IsUint64() && ((float)y.value.GetUint64()/count > proc_dst_threshold)) {
                            //fprintf(stderr, "\t\t%s: %lu\n", y.name.GetString(), y.value.GetUint64());

                            if (strcmp(y.name.GetString(), "unknown") != 0) {

                                errno = 0;
                                unsigned long as_number = strtol(y.name.GetString(), NULL, 10);
                                if (errno) {
                                    as_number = 0; // "unknown"
                                    printf_err(log_notice, "found string \"%s\" in ip_as\n", y.name.GetString());
                                }
                                if (as_number > 0xffffffff) {
                                    throw std::runtime_error("error: as number too high");
                                }
                                ip_as[as_number] = y.value.GetUint64();

                            }

                        }
                    }
                }
                if (x.HasMember("classes_port_applications") && x["classes_port_applications"].IsObject()) {
                    //fprintf(stderr, "\tclasses_port_applications\n");
                    for (auto &y : x["classes_port_applications"].GetObject()) {
                        if (y.value.IsUint64() && ((float)y.value.GetUint64()/count > proc_dst_threshold)) {
                            uint16_t tmp_port = 0;
                            auto port_it = string_to_port.find(y.name.GetString());
                            if (port_it == string_to_port.end()) {
                                throw std::runtime_error("error: unexpected string in classes_port_applications");
                                //fprintf(stderr, "error: unexpected string \"%s\" in classes_port_applications\n", y.name.GetString());
                            } else {
                                tmp_port = port_it->second;
                            }
                            portname_applications[tmp_port] = y.value.GetUint64();
                        }
                    }
                }
                if (x.HasMember("classes_ip_ip") && x["classes_ip_ip"].IsObject()) {
                    if (EXTENDED_FP_METADATA == false && process_number > 1) {
                        throw std::runtime_error("error: extended fingerprint metadata expected, but not present");
                    }
                    EXTENDED_FP_METADATA = true;
                    //fprintf(stderr, "\tclasses_ip_ip\n");
                    for (auto &y : x["classes_ip_ip"].GetObject()) {
                        if (!y.value.IsUint64() && ((float)y.value.GetUint64()/count > proc_dst_threshold)) {
                            printf_err(log_warning, "classes_ip_ip object element %s is not a Uint64\n", y.name.GetString());
                            //fprintf(stderr, "\t\t%s: %lu\n", y.name.GetString(), y.value.GetUint64());
                            ip_ip[y.name.GetString()] = y.value.GetUint64();
                        }
                    }
                }
                if (x.HasMember("classes_hostname_sni") && x["classes_hostname_sni"].IsObject()) {
                    if (EXTENDED_FP_METADATA == false && process_number > 1) {
                        throw std::runtime_error("error: extended fingerprint metadata expected, but not present");
                    }
                    EXTENDED_FP_METADATA = true;
                    //fprintf(stderr, "\tclasses_hostname_sni\n");
                    for (auto &y : x["classes_hostname_sni"].GetObject()) {
                        if (y.value.IsUint64() && ((float)y.value.GetUint64()/count > proc_dst_threshold)) {
                            //fprintf(stderr, "\t\t%s: %lu\n", y.name.GetString(), y.value.GetUint64());
                            hostname_sni[y.name.GetString()] = y.value.GetUint64();
                        }
                    }
                }
                if (report_os && x.HasMember("os_info") && x["os_info"].IsObject()) {
                    for (auto &y : x["os_info"].GetObject()) {
                        if (std::string(y.name.GetString()) != "") {
                            os_info[y.name.GetString()] = y.value.GetUint64();
                        }
                    }
                }

                class process_info process(name, malware, count, ip_as, hostname_domains, portname_applications, ip_ip, hostname_sni, os_info);
                process_vector.push_back(process);
            }
            class fingerprint_data fp_data(total_count, process_vector, os_dictionary, &subnets);
            // fp_data.print(stderr);

            if (fpdb.find(fp_string) != fpdb.end()) {
                printf_err(log_warning, "fingerprint database has duplicate entry for fingerprint %s\n", fp_string.c_str());
            }
            fpdb[fp_string] = fp_data;
        }
    }

    classifier(class encrypted_compressed_archive &archive,
               float fp_proc_threshold,
               float proc_dst_threshold,
               bool report_os) : os_dictionary{}, subnets{}, fpdb{}, resource_version{} {

        bool got_fp_prevalence = false;
        bool got_fp_db = false;
        bool got_version = false;
        //        class compressed_archive archive{resource_archive_file};
        const class archive_node *entry = archive.get_next_entry();
        if (entry == nullptr) {
            throw std::runtime_error("error: could not read any entries from resource archive file");
        }
        while (entry != nullptr) {
            if (entry->is_regular_file()) {
                std::string line_str;

                std::string name = entry->get_name();
                if (name == "fp_prevalence_tls.txt") {
                    while (archive.getline(line_str)) {
                        process_fp_prevalence_line(line_str);
                    }
                    got_fp_prevalence = true;

                } else if (name == "fingerprint_db.json") {
                    while (archive.getline(line_str)) {
                        process_fp_db_line(line_str, fp_proc_threshold, proc_dst_threshold, report_os);
                    }
                    got_fp_db = true;

                } else if (name == "VERSION") {
                    while (archive.getline(line_str)) {
                        resource_version += line_str;
                    }
                    got_version = true;

                } else if (name == "pyasn.db") {
                    while (archive.getline(line_str)) {
                        subnets.process_line(line_str);
                    }
                    got_version = true;
                }
            }
            if (got_fp_db && got_fp_prevalence && got_version) {   // TODO: Do we want to require a VERSION file?
                break; // got all data, we're done here
            }
            entry = archive.get_next_entry();
        }

        subnets.process_final();
    }

    void print(FILE *f) {
        for (auto &fpdb_entry : fpdb) {
            fprintf(f, "{\"str_repr\":\"%s\"", fpdb_entry.first.c_str());
            fpdb_entry.second.print(f);
            fprintf(f, "}\n");
        }
        fp_prevalence.print(f);
    }

    std::unordered_map<std::string, uint16_t> string_to_port =
        {
         { "unknown",      0 },
         { "https",      443 },
         { "database",   448 },
         { "email",      465 },
         { "nntp",       563 },
         { "shell",      614 },
         { "ldap",       636 },
         { "ftp",        989 },
         { "nas",        991 },
         { "telnet",     992 },
         { "irc",        994 },
         { "alt-https", 1443 },
         { "docker",    2376 },
         { "tor",       8001 },
        };
    std::string port_to_app(uint16_t dst_port) {
        std::unordered_map<uint16_t, std::string> port_app = {
             {443, "https"},  {448,"database"}, {465,"email"},
             {563,"nntp"},    {585,"email"},    {614,"shell"},
             {636,"ldap"},    {989,"ftp"},      {990,"ftp"},
             {991,"nas"},     {992,"telnet"},   {993,"email"},
             {994,"irc"},     {995,"email"},    {1443,"alt-https"},
             {2376,"docker"}, {8001,"tor"},     {8443,"alt-https"},
             {9000,"tor"},    {9001,"tor"},     {9002,"tor"},
             {9101,"tor"}
        };
        auto it = port_app.find(dst_port);
        if (it != port_app.end()) {
            return it->second;
        }
        return "unknown";

    }

    struct analysis_result perform_analysis(const char *fp_str, const char *server_name, const char *dst_ip, uint16_t dst_port) {

        // fp_stats.observe(fp_str, server_name, dst_ip, dst_port); // TBD - decide where this call should go

        const auto fpdb_entry = fpdb.find(fp_str);
        if (fpdb_entry == fpdb.end()) {
            if (fp_prevalence.contains(fp_str)) {
                fp_prevalence.update(fp_str);
                return analysis_result(fingerprint_status_unlabled);
            } else {
                fp_prevalence.update(fp_str);
                const auto fpdb_entry_randomized = fpdb.find("randomized");
                if (fpdb_entry_randomized == fpdb.end()) {
                    return analysis_result(fingerprint_status_randomized);  // TODO: does this actually happen?
                }
                class fingerprint_data &fp_data = fpdb_entry_randomized->second;
                return fp_data.perform_analysis(server_name, dst_ip, dst_port, fingerprint_status_randomized);
            }
        }
        class fingerprint_data &fp_data = fpdb_entry->second;

        return fp_data.perform_analysis(server_name, dst_ip, dst_port, fingerprint_status_labeled);
    }

    bool analyze_fingerprint_and_destination_context(const struct fingerprint &fp,
                                                    const struct destination_context &dc,
                                                    struct analysis_result &result) {

        //if (fp.type != fingerprint_type_tls) {
        //    return false;  // cannot perform analysis
        //}
        result = this->perform_analysis(fp.fp_str, dc.sn_str, dc.dst_ip_str, dc.dst_port);
        return true;
    }

    const char *get_resource_version() {
        return resource_version.c_str();
    }
};


#endif /* ANALYSIS_H */<|MERGE_RESOLUTION|>--- conflicted
+++ resolved
@@ -28,12 +28,8 @@
 #include <list>
 #include <zlib.h>
 #include "rapidjson/document.h"
-<<<<<<< HEAD
-#include "tls.h"
-=======
 #include "rapidjson/stringbuffer.h"
 #include "util_obj.h"
->>>>>>> 6780b405
 #include "archive.h"
 
 // TBD - move flow_key_sprintf_src_addr() to the right file
@@ -52,10 +48,6 @@
 int analysis_finalize(classifier *c);
 
 
-<<<<<<< HEAD
-=======
-
->>>>>>> 6780b405
 // process and malware classifier classes
 //
 
@@ -854,6 +846,7 @@
                                                     const struct destination_context &dc,
                                                     struct analysis_result &result) {
 
+        // TODO: remove
         //if (fp.type != fingerprint_type_tls) {
         //    return false;  // cannot perform analysis
         //}
