--- conflicted
+++ resolved
@@ -351,8 +351,6 @@
                 quantifier = "some";
             }
             a.print_key_string("kex_allowed", quantifier);
-<<<<<<< HEAD
-=======
             if (!all_allowed) {
                 json_array cs_array{a, "kex_not_allowed"};
                 name_list tmp_list = kex_list;
@@ -370,7 +368,6 @@
                 }
                 cs_array.close();
             }
->>>>>>> 58d8add8
 
             return true;
         }
@@ -431,8 +428,6 @@
                 quantifier = "some";
             }
             a.print_key_string("ciphersuites_allowed", quantifier);
-<<<<<<< HEAD
-=======
             if (!all_allowed) {
                 json_array cs_array{a, "ciphersuites_not_allowed"};
                 name_list tmp_list = ciphers;
@@ -450,7 +445,6 @@
                 }
                 cs_array.close();
             }
->>>>>>> 58d8add8
 
             return true;
         }
