/*
 * pkt_proc.h
 * 
 * Copyright (c) 2019 Cisco Systems, Inc. All rights reserved.  License at 
 * https://github.com/cisco/mercury/blob/master/LICENSE 
 */

#ifndef PKT_PROC_H
#define PKT_PROC_H

#include <stdint.h>
#include <stdio.h>
#include <sys/time.h>
#include <stdexcept>
#include <memory>
#include "tcp.h"
#include "packet.h"
#include "analysis.h"
#include "libmerc.h"
#include "stats.h"
#include "proto_identify.h"
#include "global_config.h"
#include "quic.h"
#include "perfect_hash.h"
#include "crypto_assess.h"
#include "pkt_proc_util.h"

/**
 * enum linktype is a 16-bit enumeration that identifies a protocol
 * type; it is defined by the PCAP internet draft
 * [draft-gharris-opsawg-pcap-02], and is used here to indicate how a
 * particular packet/frame should be parsed.  This enumeration defines
 * all of the linktypes supported by the stateful_pkt_proc class.
 */
enum linktype : uint16_t {
    LINKTYPE_NULL =       0,  // BSD loopback encapsulation
    LINKTYPE_ETHERNET =   1,  // Ethernet
    LINKTYPE_PPP      =   9,  // PPP
    LINKTYPE_RAW      = 101   // Raw IP; begins with IPv4 or IPv6 header
};


/**
 * struct mercury holds state that is used by one or more
 * mercury_packet_processor
 *
 */
struct mercury {
    struct global_config global_vars;
    std::unique_ptr<data_aggregator> aggregator{nullptr};
    classifier *c;
    class traffic_selector selector;

    mercury(const struct libmerc_config *vars, int verbosity) : global_vars{*vars}, aggregator{ global_vars.do_stats? (std::make_unique<data_aggregator>(global_vars.max_stats_entries)) : nullptr}, c{nullptr}, selector{global_vars.protocols} {
        if (global_vars.do_analysis) {
            c = analysis_init_from_archive(verbosity, global_vars.get_resource_file(),
                                           vars->enc_key, vars->key_type,
                                           global_vars.fp_proc_threshold,
                                           global_vars.proc_dst_threshold,
                                           global_vars.report_os);
            if (c == nullptr) {
                throw std::runtime_error("error: analysis_init_from_archive() failed"); // failure
            }

            // set fingerprint formats to match those in the resource file
            //
            size_t resources_tls_format = c->get_tls_fingerprint_format();
            global_vars.set_tls_fingerprint_format(resources_tls_format);
            printf_err(log_info, "setting tls fingerprint format to match resource file (format: %zu)\n", resources_tls_format);
        }
    }

    ~mercury() {
        analysis_finalize(c);
    }
};

<<<<<<< HEAD
// protocol is an alias for a std::variant that can hold any protocol
// data element.  The default value of std::monostate indicates that
// the protocol matcher did not recognize the packet.
//
// The classes unknown_initial_packet and unknown_udp_initial_packet
// represents the TCP and UDP data fields, respectively, of an
// unrecognized packet that is the first data packet in a flow.
//
//protocol structs forward declarations
struct http_request;                      // start of tcp protocols
struct http_response;
struct tls_client_hello;
class tls_server_hello_and_certificate;
struct ssh_init_packet;
struct ssh_kex_init;
class smtp_client;
class smtp_server;
class dnp3;
class tofsee_initial_message;
class unknown_initial_packet;
class quic_init;                         // start of udp protocols
struct wireguard_handshake_init;
struct dns_packet;
struct mdns_packet;
class dtls_client_hello;
class
dtls_server_hello;
struct dhcp_discover;
class ssdp;
//class stun::message;
class unknown_udp_initial_packet;
class icmp_packet;                        // start of ip protocols
class ospf;
class sctp_init;
struct tcp_packet;
class iec60870_5_104;
class openvpn_tcp;

using protocol = std::variant<std::monostate,
                              http_request,                      // start of tcp protocols
                              http_response,
                              tls_client_hello,
                              tls_server_hello_and_certificate,
                              ssh_init_packet,
                              ssh_kex_init,
                              smtp_client,
                              smtp_server,
                              iec60870_5_104,
                              dnp3,
                              nbss_packet,
                              bittorrent_handshake,
                              tofsee_initial_message,
                              unknown_initial_packet,
                              quic_init,                         // start of udp protocols
                              wireguard_handshake_init,
                              dns_packet,
                              mdns_packet,
                              dtls_client_hello,
                              dtls_server_hello,
                              dhcp_discover,
                              ssdp,
                              stun::message,
                              nbds_packet,
                              bittorrent_dht,
                              bittorrent_lsd,
                              unknown_udp_initial_packet,
                              icmp_packet,                        // start of ip protocols
                              ospf,
                              sctp_init,
                              tcp_packet,
                              smb1_packet,
                              smb2_packet,
                              openvpn_tcp
                              >;
=======
>>>>>>> e6092ae7
struct stateful_pkt_proc {
    struct flow_table ip_flow_table;
    struct flow_table_tcp tcp_flow_table;
    struct tcp_reassembler reassembler;
    struct tcp_reassembler *reassembler_ptr;
    struct tcp_initial_message_filter tcp_init_msg_filter;
    struct analysis_context analysis;
    class message_queue *mq;
    mercury_context m;
    classifier *c;        // TODO: change to reference
    data_aggregator *ag;
    global_config global_vars;
    class traffic_selector &selector;
    quic_crypto_engine quic_crypto;
    crypto_policy::assessor *crypto_policy = nullptr;

    explicit stateful_pkt_proc(mercury_context mc, size_t prealloc_size=0) :
        ip_flow_table{prealloc_size},
        tcp_flow_table{prealloc_size},
        reassembler{prealloc_size},
        reassembler_ptr{&reassembler},
        tcp_init_msg_filter{},
        analysis{},
        mq{nullptr},
        m{mc},
        c{nullptr},
        ag{nullptr},
        global_vars{mc->global_vars},
        selector{mc->selector},
        quic_crypto{}
    {

        constexpr bool DO_CRYPTO_ASSESSMENT = false;
        if (DO_CRYPTO_ASSESSMENT) {
            // set crypto assessment policy
            crypto_policy = new crypto_policy::quantum_safe;
        }

        // set config and classifier to (refer to) context m
        //
        if (m->c == nullptr && m->global_vars.do_analysis) {
            throw std::runtime_error("error: classifier pointer is null");
        }
        this->c = m->c;
        this->global_vars = m->global_vars;

        //fprintf(stderr, "note: setting classifier to %p, setting global_vars to %p\n", (void *)m->c, (void *)&m->global_vars));
        // }

        if (global_vars.do_stats) {
            ag = m->aggregator.get();
            mq = ag->add_producer();
            if (mq == nullptr) {
                throw std::runtime_error("error: could not initialize event queue");
            }
        }

        if (!global_vars.tcp_reassembly) {
            reassembler_ptr = nullptr;
        }

//#ifndef USE_TCP_REASSEMBLY
// #pragma message "omitting tcp reassembly; 'make clean' and recompile with OPTFLAGS=-DUSE_TCP_REASSEMBLY to use that option"
//        reassembler_ptr = nullptr;
//#else
      // #pragma message "using tcp reassembly; 'make clean' and recompile to omit that option"
//#endif

    }

    ~stateful_pkt_proc() {
        delete crypto_policy;
        // we could call ag->remote_procuder(mq), but for now we do not
    }

    // TODO: the count_all() functions should probably be removed
    //
    void finalize() {
        reassembler.count_all();
        tcp_flow_table.count_all();
    }

    size_t write_json(void *buffer,
                      size_t buffer_size,
                      uint8_t *packet,
                      size_t length,
                      struct timespec *ts) {
        return write_json(buffer, buffer_size, packet, length, ts, reassembler_ptr);
    }

    //    LIBMERC_DLL_EXPORTED  // TODO: check that we need this
    size_t write_json(void *buffer,
                      size_t buffer_size,
                      uint8_t *packet,
                      size_t length,
                      struct timespec *ts,
                      struct tcp_reassembler *reassembler);

    size_t write_json(void *buffer,
                      size_t buffer_size,
                      uint8_t *packet,
                      size_t length,
                      struct timespec *ts,
                      struct tcp_reassembler *reassembler,
                      uint16_t linktype);

    void tcp_data_write_json(struct buffer_stream &buf,
                             struct datum &pkt,
                             const struct key &k,
                             struct tcp_packet &tcp_pkt,
                             struct timespec *ts,
                             struct tcp_reassembler *reassembler);

    size_t ip_write_json(void *buffer,
                         size_t buffer_size,
                         const uint8_t *ip_packet,
                         size_t length,
                         struct timespec *ts,
                         struct tcp_reassembler *reassembler);

    bool analyze_packet(const uint8_t *eth_packet,
                            size_t length,
                            struct timespec *ts,
                            struct tcp_reassembler *reassembler,
                            uint16_t linktype);

    bool analyze_eth_packet(const uint8_t *eth_packet,
                            size_t length,
                            struct timespec *ts,
                            struct tcp_reassembler *reassembler);

    bool analyze_ppp_packet(const uint8_t *ppp_packet,
                            size_t length,
                            struct timespec *ts,
                            struct tcp_reassembler *reassembler);

    bool analyze_raw_packet(const uint8_t *ppp_packet,
                            size_t length,
                            struct timespec *ts,
                            struct tcp_reassembler *reassembler);

    bool analyze_ip_packet(const uint8_t *ip_packet,
                           size_t length,
                           struct timespec *ts,
                           struct tcp_reassembler *reassembler);

    bool tcp_data_set_analysis_result(struct analysis_result *r,
                                      struct datum &pkt,
                                      const struct key &k,
                                      struct tcp_packet &tcp_pkt,
                                      struct timespec *ts,
                                      struct tcp_reassembler *reassembler);

    bool process_tcp_data (protocol &x,
                          struct datum &pkt,
                          struct tcp_packet &tcp_pkt,
                          struct key &k,
                          struct timespec *ts, 
                          struct tcp_reassembler *reassembler);
    
    void set_tcp_protocol(protocol &x,
                          struct datum &pkt,
                          bool is_new,
                          struct tcp_packet *tcp_pkt);

    void set_udp_protocol(protocol &x,
                          struct datum &pkt,
                          enum udp_msg_type msg_type,
                          bool is_new,
                          const struct key& k);

    bool dump_pkt ();
};

#endif /* PKT_PROC_H */<|MERGE_RESOLUTION|>--- conflicted
+++ resolved
@@ -75,83 +75,6 @@
     }
 };
 
-<<<<<<< HEAD
-// protocol is an alias for a std::variant that can hold any protocol
-// data element.  The default value of std::monostate indicates that
-// the protocol matcher did not recognize the packet.
-//
-// The classes unknown_initial_packet and unknown_udp_initial_packet
-// represents the TCP and UDP data fields, respectively, of an
-// unrecognized packet that is the first data packet in a flow.
-//
-//protocol structs forward declarations
-struct http_request;                      // start of tcp protocols
-struct http_response;
-struct tls_client_hello;
-class tls_server_hello_and_certificate;
-struct ssh_init_packet;
-struct ssh_kex_init;
-class smtp_client;
-class smtp_server;
-class dnp3;
-class tofsee_initial_message;
-class unknown_initial_packet;
-class quic_init;                         // start of udp protocols
-struct wireguard_handshake_init;
-struct dns_packet;
-struct mdns_packet;
-class dtls_client_hello;
-class
-dtls_server_hello;
-struct dhcp_discover;
-class ssdp;
-//class stun::message;
-class unknown_udp_initial_packet;
-class icmp_packet;                        // start of ip protocols
-class ospf;
-class sctp_init;
-struct tcp_packet;
-class iec60870_5_104;
-class openvpn_tcp;
-
-using protocol = std::variant<std::monostate,
-                              http_request,                      // start of tcp protocols
-                              http_response,
-                              tls_client_hello,
-                              tls_server_hello_and_certificate,
-                              ssh_init_packet,
-                              ssh_kex_init,
-                              smtp_client,
-                              smtp_server,
-                              iec60870_5_104,
-                              dnp3,
-                              nbss_packet,
-                              bittorrent_handshake,
-                              tofsee_initial_message,
-                              unknown_initial_packet,
-                              quic_init,                         // start of udp protocols
-                              wireguard_handshake_init,
-                              dns_packet,
-                              mdns_packet,
-                              dtls_client_hello,
-                              dtls_server_hello,
-                              dhcp_discover,
-                              ssdp,
-                              stun::message,
-                              nbds_packet,
-                              bittorrent_dht,
-                              bittorrent_lsd,
-                              unknown_udp_initial_packet,
-                              icmp_packet,                        // start of ip protocols
-                              ospf,
-                              sctp_init,
-                              tcp_packet,
-                              smb1_packet,
-                              smb2_packet,
-                              openvpn_tcp
-                              >;
-=======
->>>>>>> e6092ae7
 struct stateful_pkt_proc {
     struct flow_table ip_flow_table;
     struct flow_table_tcp tcp_flow_table;
