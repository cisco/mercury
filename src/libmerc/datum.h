--- conflicted
+++ resolved
@@ -693,7 +693,6 @@
         return -1;
     }
 
-<<<<<<< HEAD
     ssize_t write_hex(char *out, size_t num_bytes, bool null_terminated=false) {
 
         // check for writeable room; output length is twice the input
@@ -720,7 +719,6 @@
         return data_end - data + terminator;
     }
 
-=======
     bool is_printable() const {
         for (const auto & c: *this) {
             if (!isprint(c)) {
@@ -729,7 +727,7 @@
         }
         return true;
     }
->>>>>>> b6742261
+
 };
 
 // sanity checks on class datum
