--- conflicted
+++ resolved
@@ -53,16 +53,9 @@
     uint32_t b;
     uint32_t c;
     uint32_t d;
-<<<<<<< HEAD
+
     bool operator==(const ipv6_address &rhs) const {
         return a == rhs.a && b == rhs.b && c == rhs.c && d == rhs.d;
-=======
-    bool operator==(const ipv6_addr &rhs) const {
-        return a == rhs.a
-            && b == rhs.b
-            && c == rhs.c
-            && d == rhs.d;
->>>>>>> 8377ef59
     }
 };
 
