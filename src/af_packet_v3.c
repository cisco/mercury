/*
 * af_packet_v3.c
 *
 * interface to AF_PACKET/TPACKETv3 with RX_RING and FANOUT
 *
 * Copyright (c) 2019 Cisco Systems, Inc. All rights reserved.
 * License at https://github.com/cisco/mercury/blob/master/LICENSE
 */

#include <stdlib.h>
#include <stdio.h>
#include <string.h>
#include <unistd.h>

#include <signal.h>

#include <errno.h>
#include <pthread.h>
#include <sched.h>

#include <sys/mman.h>
#include <poll.h>
#include <arpa/inet.h>
#include <sys/socket.h>
#include <sys/ioctl.h>
#include <sys/sysinfo.h>
#include <linux/if_packet.h>
#include <net/if.h>
#include <net/ethernet.h> /* the L2 protocols */

#include "af_packet_io.h"
#include "af_packet_v3.h"
#include "signal_handling.h"
#include "utils.h"


/*
 * == Signal handling ==
 *
 * We need the stats tracking thread to end before we stop processing
 * packets or else we run the risk of exiting the packet processing
 * loops and then later measuring "false" drops on those sockets right
 * at the end.  To that end, the stats tracking will watch
 * sig_close_flag and the packet worker threads will watch
 * sig_close_workers.
 */
<<<<<<< HEAD
extern int sig_close_flag; /* Watched by the stats tracking thread, defined in mercury.c */
static int sig_close_workers = 0; /* Packet proccessing var */
=======
int sig_close_flag = 0; /* Watched by the stats tracking thread */
int sig_close_workers = 0; /* Packet proccessing var */

void sig_close(int signal_arg) {
    psignal(signal_arg, "\nGracefully shutting down");

    sig_close_flag = 1;
}
>>>>>>> 313667ad

void af_packet_stats(int sockfd, struct stats_tracking *statst) {
    int err;
    struct tpacket_stats_v3 tp3_stats;

    socklen_t tp3_len = sizeof(tp3_stats);
    err = getsockopt(sockfd, SOL_PACKET, PACKET_STATISTICS, &tp3_stats, &tp3_len);
    if (err) {
        perror("error: could not get packet statistics");
    }

    if (statst != NULL) {
        statst->socket_packets += tp3_stats.tp_packets;
        statst->socket_drops += tp3_stats.tp_drops;
        statst->socket_freezes += tp3_stats.tp_freeze_q_cnt;
    }
}

void process_all_packets_in_block(struct tpacket_block_desc *block_hdr,
                                  struct stats_tracking *statst,
                                  struct frame_handler *handler) {
    int num_pkts = block_hdr->hdr.bh1.num_pkts, i;
    unsigned long byte_count = 0;
    struct tpacket3_hdr *pkt_hdr;
    //struct timespec ts;
    struct packet_info pi;

    pkt_hdr = (struct tpacket3_hdr *) ((uint8_t *) block_hdr + block_hdr->hdr.bh1.offset_to_first_pkt);
    for (i = 0; i < num_pkts; ++i) {
        byte_count += pkt_hdr->tp_snaplen;

        /* Grab the times */
        pi.ts.tv_sec = pkt_hdr->tp_sec;
        pi.ts.tv_nsec = pkt_hdr->tp_nsec;

        pi.caplen = pkt_hdr->tp_snaplen;
        pi.len = pkt_hdr->tp_snaplen; // Is this right??

        uint8_t *eth = (uint8_t *)pkt_hdr + pkt_hdr->tp_mac;
        handler->func(&handler->context, &pi, eth);

        pkt_hdr = (struct tpacket3_hdr *) ((uint8_t *)pkt_hdr + pkt_hdr->tp_next_offset);
    }

    /* Atomic operations
     * https://gcc.gnu.org/onlinedocs/gcc-4.1.0/gcc/Atomic-Builtins.html
     */
    __sync_add_and_fetch(&(statst->received_packets), num_pkts);
    __sync_add_and_fetch(&(statst->received_bytes), byte_count);
}


void *stats_thread_func(void *statst_arg) {

    struct stats_tracking *statst = (struct stats_tracking *)statst_arg;

    /* The stats thread is one of the first to get started and it has to wait
     * for the other threads otherwise we'll be tracking bogus stats
     * until they get up to speed
     */
    int err;
    err = pthread_mutex_lock(statst->t_start_m);
    if (err != 0) {
<<<<<<< HEAD
      fprintf(stderr, "%s: error waiting on clean start condition for stats thread\n", strerror(err));
      exit(255);
    }
  }
  err = pthread_mutex_unlock(statst->t_start_m);
  if (err != 0) {
    fprintf(stderr, "%s: error unlocking clean start mutex for stats thread\n", strerror(err));
    exit(255);
  }

  /**
   * Enable all signals so that this thread shuts down first
   */
  enable_all_signals();

  while (sig_close_flag == 0) {
    uint64_t packets_before = statst->received_packets;
    uint64_t bytes_before = statst->received_bytes;
    uint64_t socket_packets_before = statst->socket_packets;
    uint64_t socket_drops_before = statst->socket_drops;
    uint64_t socket_freezes_before = statst->socket_freezes;

    sleep(1);
    for (int thread = 0; thread < statst->num_threads; thread++) {
      af_packet_stats(statst->tstor[thread].sockfd, statst);
    }

    uint64_t pps = statst->received_packets - packets_before;
    uint64_t bps = statst->received_bytes - bytes_before;
    uint64_t spps = statst->socket_packets - socket_packets_before;
    uint64_t sdps = statst->socket_drops - socket_drops_before;
    uint64_t sfps = statst->socket_freezes - socket_freezes_before;

    fprintf(stderr,
	    "Per second stats: "
	    "recieved packets %8" PRIu64 "; recieved bytes %10" PRIu64 "; "
	    "socket packets %8" PRIu64 "; socket drops %8" PRIu64 "; socket freezes %2" PRIu64 "\n",
	    pps, bps, spps, sdps, sfps);
  }

  return NULL;
=======
        fprintf(stderr, "%s: error locking clean start mutex for stats thread\n", strerror(err));
        exit(255);
    }
    while (*(statst->t_start_p) != 1) {
        err = pthread_cond_wait(statst->t_start_c, statst->t_start_m);
        if (err != 0) {
            fprintf(stderr, "%s: error waiting on clean start condition for stats thread\n", strerror(err));
            exit(255);
        }
    }
    err = pthread_mutex_unlock(statst->t_start_m);
    if (err != 0) {
        fprintf(stderr, "%s: error unlocking clean start mutex for stats thread\n", strerror(err));
        exit(255);
    }

    while (sig_close_flag == 0) {
        uint64_t packets_before = statst->received_packets;
        uint64_t bytes_before = statst->received_bytes;
        uint64_t socket_packets_before = statst->socket_packets;
        uint64_t socket_drops_before = statst->socket_drops;
        uint64_t socket_freezes_before = statst->socket_freezes;

        sleep(1);
        for (int thread = 0; thread < statst->num_threads; thread++) {
            af_packet_stats(statst->tstor[thread].sockfd, statst);
        }

        uint64_t pps = statst->received_packets - packets_before;
        uint64_t bps = statst->received_bytes - bytes_before;
        uint64_t spps = statst->socket_packets - socket_packets_before;
        uint64_t sdps = statst->socket_drops - socket_drops_before;
        uint64_t sfps = statst->socket_freezes - socket_freezes_before;

        fprintf(stderr,
                "Per second stats: "
                "recieved packets %8" PRIu64 "; recieved bytes %10" PRIu64 "; "
                "socket packets %8" PRIu64 "; socket drops %8" PRIu64 "; socket freezes %2" PRIu64 "\n",
                pps, bps, spps, sdps, sfps);
    }

    return NULL;
>>>>>>> 313667ad
}


/*
 * The function af_packet_rx_ring_fanout_capture() sets up an
 * AF_PACKET socket with a memory-mapped RX_RING and FANOUT, then
 * performs a packet capture.  Reference docs:
 *
 *  http://yusufonlinux.blogspot.ru/2010/11/data-link-access-and-zero-copy.html
 *  https://www.kernel.org/doc/Documentation/networking/packet_mmap.txt
 */

int create_dedicated_socket(struct thread_storage *thread_stor, int fanout_arg) {
    int err;
    int sockfd = socket(AF_PACKET, SOCK_RAW, htons(ETH_P_ALL));
    if (sockfd == -1) {
        fprintf(stderr, "%s: could not create AF_PACKET socket for thread %d\n", strerror(errno), thread_stor->tnum);
        return -1;
    }
    /* Now store this socket file descriptor in the thread storage */
    thread_stor->sockfd = sockfd;

    /*
     * set AF_PACKET version to V3, which is more performant, as it
     * reads in blocks of packets, not single packets
     */
    int version = TPACKET_V3;
    err = setsockopt(sockfd, SOL_PACKET, PACKET_VERSION, &version, sizeof(version));
    if (err) {
        perror("could not set socket to tpacket_v3 version");
        return -1;
    }

    /*
     * get the number for the interface on which we want to capture packets
     */
    int interface_number = if_nametoindex(thread_stor->if_name);
    if (interface_number == 0) {
        fprintf(stderr, "Can't get interface number by interface name (%s) for thread %d\n", thread_stor->if_name, thread_stor->tnum);
        return -1;
    }

    /*
     * set interface to PROMISC mode
     */
    struct packet_mreq sock_params;
    memset(&sock_params, 0, sizeof(sock_params));
    sock_params.mr_type = PACKET_MR_PROMISC;
    sock_params.mr_ifindex = interface_number;
    err = setsockopt(sockfd, SOL_PACKET, PACKET_ADD_MEMBERSHIP, (void *)&sock_params, sizeof(sock_params));
    if (err) {
        fprintf(stderr, "could not enable promiscuous mode for thread %d\n", thread_stor->tnum);
        return -1;
    }

    /*
     * set up RX_RING
     */
    fprintf(stderr, "Requesting PACKET_RX_RING with %u bytes (%d blocks of size %d) for thread %d\n",
            thread_stor->ring_params.tp_block_size * thread_stor->ring_params.tp_block_nr,
            thread_stor->ring_params.tp_block_nr, thread_stor->ring_params.tp_block_size, thread_stor->tnum);
    err = setsockopt(sockfd, SOL_PACKET, PACKET_RX_RING, (void*)&(thread_stor->ring_params), sizeof(thread_stor->ring_params));
    if (err == -1) {
        perror("could not enable RX_RING for AF_PACKET socket");
        return -1;
    }

    /*
     * each thread has its own mmaped buffer
     */
    uint8_t *mapped_buffer = (uint8_t*)mmap(NULL, thread_stor->ring_params.tp_block_size * thread_stor->ring_params.tp_block_nr,
                                            PROT_READ | PROT_WRITE, MAP_SHARED | MAP_LOCKED,
                                            sockfd, 0);
    if (mapped_buffer == MAP_FAILED) {
        fprintf(stderr, "%s: mmap failed for thread %d\n", strerror(errno), thread_stor->tnum);
        return -1;
    }

    /* Now store this mmap()'d region in the thread storage */
    thread_stor->mapped_buffer = mapped_buffer;

    /*
     * The start of each block is a struct tpacket_block_desc so make
     * array of pointers to the start of each block struct
     */
    struct tpacket_block_desc **block_header = (struct tpacket_block_desc**)malloc(thread_stor->ring_params.tp_block_nr * sizeof(struct tpacket_hdr_v1 *));
    if (block_header == NULL) {
        fprintf(stderr, "error: could not allocate block_header pointer array for thread %d\n", thread_stor->tnum);
    }

    /* Now store this block pointer array the thread storage */
    thread_stor->block_header = block_header;


    for (unsigned int i = 0; i < thread_stor->ring_params.tp_block_nr; ++i) {
        block_header[i] = (struct tpacket_block_desc *)(mapped_buffer + (i * thread_stor->ring_params.tp_block_size));
    }

    /*
     * bind to interface
     */
    struct sockaddr_ll bind_address;
    memset(&bind_address, 0, sizeof(bind_address));
    bind_address.sll_family = AF_PACKET;
    bind_address.sll_protocol = htons(ETH_P_ALL);
    bind_address.sll_ifindex = interface_number;
    err = bind(sockfd, (struct sockaddr *)&bind_address, sizeof(bind_address));
    if (err) {
        fprintf(stderr, "could not bind interface %s to AF_PACKET socket for thread %d\n", thread_stor->if_name, thread_stor->tnum);
        return -1;
    }
    /*
     * verify that interface number matches requested interface
     */
    char actual_ifname[IF_NAMESIZE];
    char *retval = if_indextoname(interface_number, actual_ifname);
    if (retval == NULL) {
        fprintf(stderr, "%s: could not get interface name\n", strerror(errno));
        return -1;
    } else {
        if (strncmp(actual_ifname, thread_stor->if_name, IF_NAMESIZE) != 0) {
            fprintf(stderr, "error: interface name \"%s\" does not match that requested (%s)\n",
                    actual_ifname, thread_stor->if_name);
        }
    }


    /*
     * set up fanout (each thread gets some portion of packets)
     */


    err = setsockopt(sockfd, SOL_PACKET, PACKET_FANOUT, &fanout_arg, sizeof(fanout_arg));
    if (err) {
        perror("error: could not configure fanout");
        return -1;
    }

    return 0;
}


int af_packet_rx_ring_fanout_capture(struct thread_storage *thread_stor) {

    int err;
    /* At this point this thread is ready to go
     * but we need to wait for all the other threads to be ready too
     * so we'll wait on a condition broadcast from the main thread to
     * let us know we can go
     */
    err = pthread_mutex_lock(thread_stor->t_start_m);
    if (err != 0) {
        fprintf(stderr, "%s: error locking clean start mutex for thread %lu\n", strerror(err), thread_stor->tid);
        exit(255);
    }
    while (*(thread_stor->t_start_p) != 1) {
        err = pthread_cond_wait(thread_stor->t_start_c, thread_stor->t_start_m);
        if (err != 0) {
            fprintf(stderr, "%s: error waiting on clean start condition for thread %lu\n", strerror(err), thread_stor->tid);
            exit(255);
        }
    }
    err = pthread_mutex_unlock(thread_stor->t_start_m);
    if (err != 0) {
        fprintf(stderr, "%s: error unlocking clean start mutex for thread %lu\n", strerror(err), thread_stor->tid);
        exit(255);
    }

    /* get local copies from the thread_stor struct so we can skip
     * pointer dereferences each time we access one
     */
    int sockfd = thread_stor->sockfd;
    struct tpacket_block_desc **block_header = thread_stor->block_header;
    struct stats_tracking *statst = thread_stor->statst;
    struct frame_handler *handler = &thread_stor->handler;

    /* We got the clean start all clear so we can get started but
     * while we were waiting our socket was filling up with packets
     * and drops were accumulating so we need to return everything to
     * the kernel
     */
    uint32_t thread_block_count = thread_stor->ring_params.tp_block_nr;
    af_packet_stats(sockfd, NULL); // Discard bogus stats
    for (unsigned int b = 0; b < thread_block_count; b++) {
        if ((block_header[b]->hdr.bh1.block_status & TP_STATUS_USER) == 0) {
            continue;
        }
        else {
            block_header[b]->hdr.bh1.block_status = TP_STATUS_KERNEL;
        }
    }
    af_packet_stats(sockfd, NULL); // Discard bogus stats

    fprintf(stderr, "Thread %d with thread id %lu started...\n", thread_stor->tnum, thread_stor->tid);

    /*
     * The kernel keeps a pointer to one of the blocks in the ringbuffer
     * (starting at 0) and every time the kernel fills a block and
     * returns it to userspace (by setting block_status to
     * TP_STATUS_USER) the kernel increments (modulo the number of
     * blocks) the block pointer.
     *
     * The tricky & undocumented bit is that if the kernel's block
     * pointer ever ends up pointing at a block that isn't marked
     * TP_STATUS_KERNEL the kernel will freeze the queue and discard
     * packets until the block it is pointing at is returned back to the
     * kernel.  See kernel-src/net/packet/af_packet.c for details of the
     * queue freezing behavior.
     *
     * This means that in a worst-case scenario, only a single block in
     * the ringbuffer could be marked for userspace and the kernel could
     * get stuck on that block and throw away packets even though the
     * entire rest of the ringbuffer is free to use.  The kernel DOES
     * NOT go hunt for free blocks to use if the current one is taken.
     *
     * The following loop tries to keep the current block (cb) pointed
     * to the block that the kernel is about to return, and then
     * increment to the next block the kernel will return, and so
     * forth. If for some reason they get out of sync, the kernel can
     * get stuck and freeze the queue while we can get stuck trying to
     * check the wrong block to see if it has returned yet.
     *
     * To address this case, we count how many times poll() has returned
     * saying data is ready (pstreak) but we haven't gotten any new
     * data.  If this happens a few times in a row it likely means we're
     * checking the wrong block and the kernel has frozen the queue and
     * is stuck on another block.  The fix is to increment our block
     * pointer to go find the block the kernel is stuck on.  This will
     * quickly move this thread and the kernel back into sync.
     */

    struct pollfd psockfd;
    memset(&psockfd, 0, sizeof(psockfd));
    psockfd.fd = sockfd;
    psockfd.events = POLLIN | POLLERR;
    psockfd.revents = 0;

    int pstreak = 0;
    int polret;
    unsigned int cb = 0;
    while (sig_close_workers == 0) {

        if ((block_header[cb]->hdr.bh1.block_status & TP_STATUS_USER) == 0) {

            polret = poll(&psockfd, 1, 1000); /* Let poll wait up to a second */
            if (polret < 0) {
                perror("poll returned error");
            } else if (polret > 0) {
                pstreak++; /* This wasn't a timeout */
            }

            /* If poll() has returned but we haven't found any data... */
            if (pstreak > 2) {
                cb = (cb + 1) % thread_block_count; /* Go find the block the kernel is stuck on */
            }
            continue;
        }

        /* We found data! */
        pstreak = 0; /* Reset the poll streak tracking */
        process_all_packets_in_block(block_header[cb], statst, handler);
        block_header[cb]->hdr.bh1.block_status = TP_STATUS_KERNEL;

        cb = (cb + 1) % thread_block_count;
    }

    fprintf(stderr, "Thread %d with thread id %lu exiting...\n", thread_stor->tnum, thread_stor->tid);
    return 0;
}


void *packet_capture_thread_func(void *arg)  {
    struct thread_storage *thread_stor = (struct thread_storage *)arg;

<<<<<<< HEAD
  /**
   * Disable all signals so that this worker thread is not disturbed 
   * in the middle of packet processing.
   */
  disable_all_signals();

  /* now process the packets */
  if (af_packet_rx_ring_fanout_capture(thread_stor) < 0) {
    fprintf(stdout, "error: could not perform packet capture\n");
    exit(255);
  }
  return NULL;
=======
    if (af_packet_rx_ring_fanout_capture(thread_stor) < 0) {
        fprintf(stdout, "error: could not perform packet capture\n");
        exit(255);
    }
    return NULL;
>>>>>>> 313667ad
}


int af_packet_bind_and_dispatch(struct mercury_config *cfg,
                                const struct ring_limits *rlp) {
    int err;
    int num_threads = cfg->num_threads;
    int fanout_arg = ((getpid() & 0xffff) | (rlp->af_fanout_type << 16));

    /* We need all our threads to get a clean start at the same time or
     * else some threads will start working before other threads are ready
     * and this makes a mess of drop counters and gets in the way of
     * dropping privs and other such things that need to happen in a
     * coordinated manner. We pass a pointer to these via the thread
     * storage struct.
     */
    int t_start_p = 0;
    pthread_cond_t t_start_c  = PTHREAD_COND_INITIALIZER;
    pthread_mutex_t t_start_m = PTHREAD_MUTEX_INITIALIZER;

    struct stats_tracking statst;
    memset(&statst, 0, sizeof(statst));
    statst.num_threads = num_threads;
    statst.t_start_p = &t_start_p;
    statst.t_start_c = &t_start_c;
    statst.t_start_m = &t_start_m;

    struct thread_storage *tstor;  // Holds the array of struct thread_storage, one for each thread
    tstor = (struct thread_storage *)malloc(num_threads * sizeof(struct thread_storage));
    if (!tstor) {
        perror("could not allocate memory for strocut thread_storage array\n");
    }
    statst.tstor = tstor; // The stats thread needs to know how to access the socket for each packet worker

    /* Now that we know how many threads we will have, we need
     * to figure out what our ring parameters will be */
    uint32_t thread_ring_size;
    if (rlp->af_desired_memory / num_threads > rlp->af_ring_limit) {
        thread_ring_size = rlp->af_ring_limit;
        fprintf(stderr, "Notice: desired memory exceedes %x memory for %d threads\n", rlp->af_ring_limit, num_threads);
    } else {
        thread_ring_size = rlp->af_desired_memory / num_threads;
    }

    /* If the number of blocks is fewer than our target
     * decrease the block size to increase the block count
     */
    uint32_t thread_ring_blocksize = rlp->af_blocksize;
    while (((thread_ring_blocksize >> 1) >= rlp->af_min_blocksize) &&
           (thread_ring_size / thread_ring_blocksize < rlp->af_target_blocks)) {
        thread_ring_blocksize >>= 1; /* Halve the blocksize */
    }
    uint32_t thread_ring_blockcount = thread_ring_size / thread_ring_blocksize;
    if (thread_ring_blockcount < rlp->af_min_blocks) {
        fprintf(stderr, "Error: only able to allocate %u blocks per thread (minimum %u)\n", thread_ring_blockcount, rlp->af_min_blocks);
        exit(255);
    }

    /* blocks must be a multiple of the framesize */
    if (thread_ring_blocksize % rlp->af_framesize != 0) {
        fprintf(stderr, "Error: computed thread blocksize (%u) is not a multiple of the framesize (%u)\n", thread_ring_blocksize, rlp->af_framesize);
        exit(255);
    }

    if ((uint64_t)num_threads * (uint64_t)thread_ring_blockcount * (uint64_t)thread_ring_blocksize < rlp->af_desired_memory) {
        fprintf(stderr, "Notice: requested memory %" PRIu64 " will be less than desired memory %" PRIu64 "\n",
                (uint64_t)num_threads * (uint64_t)thread_ring_blockcount * (uint64_t)thread_ring_blocksize, rlp->af_desired_memory);
    }

    /* Fill out the ring request struct */
    struct tpacket_req3 thread_ring_req;
    memset(&thread_ring_req, 0, sizeof(thread_ring_req));
    thread_ring_req.tp_block_size = thread_ring_blocksize;
    thread_ring_req.tp_frame_size = rlp->af_framesize;
    thread_ring_req.tp_block_nr = thread_ring_blockcount;
    thread_ring_req.tp_frame_nr = (thread_ring_blocksize * thread_ring_blockcount) / rlp->af_framesize;
    thread_ring_req.tp_retire_blk_tov = rlp->af_blocktimeout;
    thread_ring_req.tp_feature_req_word = TP_FT_REQ_FILL_RXHASH;

    /* Get all the thread storage ready and allocate the sockets */
    for (int thread = 0; thread < num_threads; thread++) {
        /* Init the thread storage for this thread */
        tstor[thread].tnum = thread;
        tstor[thread].tid = 0;
        tstor[thread].sockfd = -1;
        tstor[thread].if_name = cfg->capture_interface;
        tstor[thread].statst = &statst;
        tstor[thread].t_start_p = &t_start_p;
        tstor[thread].t_start_c = &t_start_c;
        tstor[thread].t_start_m = &t_start_m;

        memcpy(&(tstor[thread].ring_params), &thread_ring_req, sizeof(thread_ring_req));

        err = create_dedicated_socket(&(tstor[thread]), fanout_arg);

        if (err != 0) {
            fprintf(stderr, "error creating dedicated socket for thread %d\n", thread);
            exit(255);
        }
    }

    /* drop privileges from root to normal user */
    if (drop_root_privileges(cfg->user, NULL) != status_ok) {
        return status_err;
    }
    printf("dropped root privileges\n");

    if (num_threads > 1) {

        /*
         * create subdirectory into which each thread will write its output
         */
        char *outdir = cfg->fingerprint_filename ? cfg->fingerprint_filename : cfg->write_filename;
        enum create_subdir_mode mode = cfg->rotate ? create_subdir_mode_overwrite : create_subdir_mode_do_not_overwrite;
        create_subdirectory(outdir, mode);
    }

    /*
     * initialze frame handlers
     */
    for (int thread = 0; thread < num_threads; thread++) {
        char *fileset_id = NULL;
        char hexname[MAX_HEX];

        if (num_threads > 1) {
            /*
             * use thread number as a fileset file identifier (filename = short hex number)
             */
            snprintf(hexname, MAX_HEX, "%x", thread);
            fileset_id = hexname;
        }
        enum status status = frame_handler_init_from_config(&tstor[thread].handler, cfg, thread, fileset_id);
        if (status) {
            return status;
        }
    }

    /* Start up the threads */
    pthread_t stats_thread;
    err = pthread_create(&stats_thread, NULL, stats_thread_func, &statst);
    if (err != 0) {
        perror("error creating stats thread");
    }

    for (int thread = 0; thread < num_threads; thread++) {
        pthread_attr_t thread_attributes;
        err = pthread_attr_init(&thread_attributes);
        if (err) {
            fprintf(stderr, "%s: error initializing attributes for thread %d\n", strerror(err), thread);
            exit(255);
        }

        err = pthread_create(&(tstor[thread].tid), &thread_attributes, packet_capture_thread_func, &(tstor[thread]));
        if (err) {
            fprintf(stderr, "%s: error creating af_packet capture thread %d\n", strerror(err), thread);
            exit(255);
        }
    }

    /* At this point all threads are started but they're waiting on
       the clean start condition
    */
    t_start_p = 1;
    err = pthread_cond_broadcast(&(t_start_c)); // Wake up all the waiting threads
    if (err != 0) {
        printf("%s: error broadcasting all clear on clean start condition\n", strerror(err));
        exit(255);
    }

    /* Wait for the stats thread to close (which only happens on a sigint/sigterm) */
    pthread_join(stats_thread, NULL);

    /* stats tracking closed, let the packet processing workers know */
    sig_close_workers = 1;

    /* wait for each thread to exit */
    for (int thread = 0; thread < num_threads; thread++) {
        pthread_join(tstor[thread].tid, NULL);
    }

    /* free up resources */
    for (int thread = 0; thread < num_threads; thread++) {
        free(tstor[thread].block_header);
        munmap(tstor[thread].mapped_buffer, tstor[thread].ring_params.tp_block_size * tstor[thread].ring_params.tp_block_nr);
        close(tstor[thread].sockfd);
    }
    free(tstor);

    fprintf(stderr, "--\n"
            "%" PRIu64 " packets captured\n"
            "%" PRIu64 " bytes captured\n"
            "%" PRIu64  "packets seen by socket\n"
            "%" PRIu64 " packets dropped\n"
            "%" PRIu64 " socket queue freezes\n",
            statst.received_packets, statst.received_bytes, statst.socket_packets, statst.socket_drops, statst.socket_freezes);

    return 0;
}

#define RING_LIMITS_DEFAULT_FRAC 0.01

void ring_limits_init(struct ring_limits *rl, float frac) {

    if (frac < 0.0 || frac > 1.0 ) { /* sanity check */
        frac = RING_LIMITS_DEFAULT_FRAC;
    }

    /* This is the only parameter you should need to change */
    rl->af_desired_memory = (uint64_t) sysconf(_SC_PHYS_PAGES) * sysconf(_SC_PAGESIZE) * frac;
    //rl->af_desired_memory = 128 * (uint64_t)(1 << 30);  /* 8 GiB */
    printf("mem: %" PRIu64 "\tfrac: %f\n", rl->af_desired_memory, frac);

    /* Don't change any of the following parameters without good reason */
    rl->af_ring_limit     = 0xffffffff;      /* setsockopt() can't allocate more than this so don't even try */
    rl->af_framesize      = 2  * (1 << 10);  /* default in docs is 2 KiB, don't go lower than this */
    rl->af_blocksize      = 4  * (1 << 20);  /* 4 MiB (MUST be a multiple of af_framesize) */
    rl->af_min_blocksize  = 64 * (1 << 10);  /* 64 KiB is the smallest we'd ever want to go */
    rl->af_target_blocks  = 64;              /* Fewer than this and we'll decrease the block size to get more blocks */
    rl->af_min_blocks     = 8;               /* 8 is a reasonable absolute minimum */
    rl->af_blocktimeout   = 100;             /* milliseconds before a block is returned partially full */
    rl->af_fanout_type    = PACKET_FANOUT_HASH;

}<|MERGE_RESOLUTION|>--- conflicted
+++ resolved
@@ -44,19 +44,9 @@
  * sig_close_flag and the packet worker threads will watch
  * sig_close_workers.
  */
-<<<<<<< HEAD
 extern int sig_close_flag; /* Watched by the stats tracking thread, defined in mercury.c */
 static int sig_close_workers = 0; /* Packet proccessing var */
-=======
-int sig_close_flag = 0; /* Watched by the stats tracking thread */
-int sig_close_workers = 0; /* Packet proccessing var */
-
-void sig_close(int signal_arg) {
-    psignal(signal_arg, "\nGracefully shutting down");
-
-    sig_close_flag = 1;
-}
->>>>>>> 313667ad
+
 
 void af_packet_stats(int sockfd, struct stats_tracking *statst) {
     int err;
@@ -120,64 +110,20 @@
     int err;
     err = pthread_mutex_lock(statst->t_start_m);
     if (err != 0) {
-<<<<<<< HEAD
-      fprintf(stderr, "%s: error waiting on clean start condition for stats thread\n", strerror(err));
-      exit(255);
-    }
-  }
-  err = pthread_mutex_unlock(statst->t_start_m);
-  if (err != 0) {
-    fprintf(stderr, "%s: error unlocking clean start mutex for stats thread\n", strerror(err));
-    exit(255);
-  }
-
-  /**
-   * Enable all signals so that this thread shuts down first
-   */
-  enable_all_signals();
-
-  while (sig_close_flag == 0) {
-    uint64_t packets_before = statst->received_packets;
-    uint64_t bytes_before = statst->received_bytes;
-    uint64_t socket_packets_before = statst->socket_packets;
-    uint64_t socket_drops_before = statst->socket_drops;
-    uint64_t socket_freezes_before = statst->socket_freezes;
-
-    sleep(1);
-    for (int thread = 0; thread < statst->num_threads; thread++) {
-      af_packet_stats(statst->tstor[thread].sockfd, statst);
-    }
-
-    uint64_t pps = statst->received_packets - packets_before;
-    uint64_t bps = statst->received_bytes - bytes_before;
-    uint64_t spps = statst->socket_packets - socket_packets_before;
-    uint64_t sdps = statst->socket_drops - socket_drops_before;
-    uint64_t sfps = statst->socket_freezes - socket_freezes_before;
-
-    fprintf(stderr,
-	    "Per second stats: "
-	    "recieved packets %8" PRIu64 "; recieved bytes %10" PRIu64 "; "
-	    "socket packets %8" PRIu64 "; socket drops %8" PRIu64 "; socket freezes %2" PRIu64 "\n",
-	    pps, bps, spps, sdps, sfps);
-  }
-
-  return NULL;
-=======
-        fprintf(stderr, "%s: error locking clean start mutex for stats thread\n", strerror(err));
-        exit(255);
-    }
-    while (*(statst->t_start_p) != 1) {
-        err = pthread_cond_wait(statst->t_start_c, statst->t_start_m);
-        if (err != 0) {
-            fprintf(stderr, "%s: error waiting on clean start condition for stats thread\n", strerror(err));
-            exit(255);
-        }
-    }
+        fprintf(stderr, "%s: error waiting on clean start condition for stats thread\n", strerror(err));
+        exit(255);
+    }
+
     err = pthread_mutex_unlock(statst->t_start_m);
     if (err != 0) {
         fprintf(stderr, "%s: error unlocking clean start mutex for stats thread\n", strerror(err));
         exit(255);
     }
+
+    /**
+     * Enable all signals so that this thread shuts down first
+     */
+    enable_all_signals();
 
     while (sig_close_flag == 0) {
         uint64_t packets_before = statst->received_packets;
@@ -205,7 +151,6 @@
     }
 
     return NULL;
->>>>>>> 313667ad
 }
 
 
@@ -480,26 +425,18 @@
 void *packet_capture_thread_func(void *arg)  {
     struct thread_storage *thread_stor = (struct thread_storage *)arg;
 
-<<<<<<< HEAD
-  /**
-   * Disable all signals so that this worker thread is not disturbed 
-   * in the middle of packet processing.
-   */
-  disable_all_signals();
-
-  /* now process the packets */
-  if (af_packet_rx_ring_fanout_capture(thread_stor) < 0) {
-    fprintf(stdout, "error: could not perform packet capture\n");
-    exit(255);
-  }
-  return NULL;
-=======
+    /**
+     * Disable all signals so that this worker thread is not disturbed
+     * in the middle of packet processing.
+     */
+    disable_all_signals();
+
+    /* now process the packets */
     if (af_packet_rx_ring_fanout_capture(thread_stor) < 0) {
         fprintf(stdout, "error: could not perform packet capture\n");
         exit(255);
     }
     return NULL;
->>>>>>> 313667ad
 }
 
 
