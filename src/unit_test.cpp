// unit_test.cpp
//
// run unit tests

#include <unistd.h>
#include <cstdio>
#include "libmerc/datum.h"
#include "libmerc/base64.h"
#include "libmerc/tofsee.hpp"
#include "libmerc/snmp.h"
#include "libmerc/ip_address.hpp"
#include "libmerc/watchlist.hpp"
<<<<<<< HEAD
#include "libmerc/rdp.hpp"
#include "libmerc/rfb.hpp"
=======
#include "libmerc/dns_trie.hpp"
#include "libmerc/tftp.hpp"
>>>>>>> 802ea60e

// Macros to colorize output
//
#define RED_ON     "\033[31m"
#define GREEN_ON   "\033[32m"
#define COLOR_OFF  "\033[39m"

int main(int, char *[]) {

    assert(printf("DEBUG enabled\n") == 14);

    FILE *f = stdout;
    int tty = isatty(fileno(f));
    const char *passed = "passed";
    const char *failed = "failed";
    if (tty) {
        passed = GREEN_ON "passed" COLOR_OFF;
        failed = RED_ON   "failed" COLOR_OFF;
    }

    typedef bool (*unit_test_func)();
    struct test_case {
        const char *class_name;
        unit_test_func func;
    };
    test_case test_cases[] = {
        {
            "encoded<uint8_t>",
            &encoded<uint8_t>::unit_test
        },
        {
            "encoded<uint16_t>",
            &encoded<uint16_t>::unit_test
        },
        {
            "encoded<uint32_t>",
            &encoded<uint32_t>::unit_test
        },
        {
            "encoded<uint64_t>",
            &encoded<uint64_t>::unit_test
        },
        {
            "tofsee_initial_message",
            &tofsee_initial_message::unit_test
        },
        {
            "snmp",
            &snmp::unit_test
        },
        {
            "base64",
            &base64::unit_test
        },
        {
            "ipv6_address",
            &ipv6_address::unit_test
        },
        {
<<<<<<< HEAD
            "rdp",
            &rdp::unit_test
        },
        {
            "vnc",
            &rfb::unit_test
        },
=======
            "tftp",
            &tftp::unit_test
        }
>>>>>>> 802ea60e
    };
    size_t num_tests = 0;
    size_t num_passed = 0;
    for (const auto &tc : test_cases) {
        bool result = tc.func();
        fprintf(f, "%s::unit_test(): %s\n", tc.class_name, result ? passed : failed);
        num_tests++;
        if (result == true) { num_passed++; }
    }

    typedef bool (*unit_test_func_verbose)(FILE *);
    struct test_case_verbose {
        const char *class_name;
        unit_test_func_verbose func;
    };
    test_case_verbose test_cases_verbose[] = {
        {
            "ipv6_address_string",
            &ipv6_address_string::unit_test
        },
        {
            "ipv4_address",
            &ipv4_address::unit_test
        },
        {
            "ipv4_address_string",
            &ipv4_address_string::unit_test
        },
        {
            "server_identifier",
            &server_identifier::unit_test
        },
        {
            "dns_trie",
            &dns_trie<std::string>::unit_test
        },
    };
    for (const auto &tc : test_cases_verbose) {
        bool result = tc.func(nullptr);
        fprintf(f, "%s::unit_test(): %s\n", tc.class_name, result ? passed : failed);
        num_tests++;
        if (result == true) {
            num_passed++;
        } else {
            fprintf(f, "re-running %s::unit_test() in verbose mode:\n", tc.class_name);
            tc.func(f);
        }
    }

    fprintf(f, "%zu out of %zu unit tests passed\n", num_passed, num_tests);

    // the following tests have external dependencies, and thus are
    // not built and run at present
    //
    // fprintf(f, "tls_extensions::unit_test(): %s\n", tls_extensions::unit_test() ? passed : failed);
    // fprintf(f, "bencoding::dictionary::unit_test(): %s\n", bencoding::dictionary::unit_test() ? passed : failed);

    if (num_passed == num_tests) {
        return EXIT_SUCCESS;
    }
    return EXIT_FAILURE;
}<|MERGE_RESOLUTION|>--- conflicted
+++ resolved
@@ -10,13 +10,10 @@
 #include "libmerc/snmp.h"
 #include "libmerc/ip_address.hpp"
 #include "libmerc/watchlist.hpp"
-<<<<<<< HEAD
 #include "libmerc/rdp.hpp"
 #include "libmerc/rfb.hpp"
-=======
 #include "libmerc/dns_trie.hpp"
 #include "libmerc/tftp.hpp"
->>>>>>> 802ea60e
 
 // Macros to colorize output
 //
@@ -76,7 +73,6 @@
             &ipv6_address::unit_test
         },
         {
-<<<<<<< HEAD
             "rdp",
             &rdp::unit_test
         },
@@ -84,11 +80,10 @@
             "vnc",
             &rfb::unit_test
         },
-=======
+        {
             "tftp",
             &tftp::unit_test
-        }
->>>>>>> 802ea60e
+        },
     };
     size_t num_tests = 0;
     size_t num_passed = 0;
